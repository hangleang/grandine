--- conflicted
+++ resolved
@@ -17,11 +17,7 @@
     config::Config,
     phase0::{
         containers::{Attestation, AttestationData},
-<<<<<<< HEAD
-        primitives::{Epoch, Slot, H256},
-=======
         primitives::{Epoch, Slot, ValidatorIndex, H256},
->>>>>>> 5e65b527
     },
     preset::Preset,
 };
@@ -157,15 +153,6 @@
         }
     }
 
-    pub async fn has_registered_validators_proposing_in_slots(
-        &self,
-        range: impl RangeBounds<Slot> + Send,
-    ) -> bool {
-        self.pool
-            .has_registered_validators_proposing_in_slots(range)
-            .await
-    }
-
     pub fn pack_proposable_attestations(&self) {
         self.spawn_detached(PackProposableAttestationsTask {
             pool: self.pool.clone_arc(),
