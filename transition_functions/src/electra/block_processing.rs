use core::ops::{Add as _, Index as _, Rem as _};

use anyhow::{ensure, Result};
use bit_field::BitField as _;
use execution_engine::{ExecutionEngine, NullExecutionEngine};
use helper_functions::{
    accessors::{
        attestation_epoch, get_attestation_participation_flags, get_base_reward,
        get_base_reward_per_increment, get_beacon_proposer_index, get_consolidation_churn_limit,
        get_current_epoch, get_pending_balance_to_withdraw, get_randao_mix, index_of_public_key,
        initialize_shuffled_indices,
    },
    electra::{
        get_attesting_indices, get_indexed_attestation, initiate_validator_exit,
        is_fully_withdrawable_validator, is_partially_withdrawable_validator, slash_validator,
    },
    error::SignatureKind,
    misc::{
        compute_epoch_at_slot, compute_timestamp_at_slot, get_validator_max_effective_balance,
        kzg_commitment_to_versioned_hash,
    },
    mutators::{
        balance, compute_consolidation_epoch_and_update_churn, compute_exit_epoch_and_update_churn,
        decrease_balance, increase_balance, switch_to_compounding_validator,
    },
    predicates::{
        has_compounding_withdrawal_credential, has_eth1_withdrawal_credential,
        has_execution_withdrawal_credential, is_active_validator,
        is_compounding_withdrawal_credential, validate_constructed_indexed_attestation,
    },
    signing::{SignForAllForks, SignForAllForksWithGenesis},
    slot_report::{NullSlotReport, SlotReport},
    verifier::{SingleVerifier, Triple, Verifier},
};
use itertools::izip;
use prometheus_metrics::METRICS;
use rayon::iter::{IntoParallelRefIterator as _, ParallelIterator as _};
use ssz::{PersistentList, SszHash as _};
use tap::Pipe as _;
use try_from_iterator::TryFromIterator as _;
use typenum::{NonZero, Unsigned as _};
use types::{
    altair::consts::{PARTICIPATION_FLAG_WEIGHTS, PROPOSER_WEIGHT, WEIGHT_DENOMINATOR},
    capella::containers::Withdrawal,
    combined::ExecutionPayloadParams,
    config::Config,
    electra::{
        beacon_state::BeaconState as ElectraBeaconState,
        consts::{FULL_EXIT_REQUEST_AMOUNT, UNSET_DEPOSIT_REQUESTS_START_INDEX},
        containers::{
<<<<<<< HEAD
            Attestation, BeaconBlock, BeaconBlockBody, DepositRequest,
            WithdrawalRequest, ExecutionPayloadHeader, PendingBalanceDeposit,
            PendingConsolidation, PendingPartialWithdrawal, ConsolidationRequest,
=======
            Attestation, BeaconBlock, BeaconBlockBody, ConsolidationRequest, DepositRequest,
            ExecutionPayloadHeader, PendingBalanceDeposit, PendingConsolidation,
            PendingPartialWithdrawal, WithdrawalRequest,
>>>>>>> 9a91a28f
        },
    },
    nonstandard::{smallvec, AttestationEpoch, SlashingKind},
    phase0::{
        consts::FAR_FUTURE_EPOCH,
        containers::{
            AttestationData, Deposit, DepositData, DepositMessage, ProposerSlashing,
            SignedVoluntaryExit, Validator,
        },
        primitives::{DepositIndex, ExecutionAddress, ValidatorIndex, H256},
    },
    preset::Preset,
    traits::{
        AttesterSlashing, BeaconState, PostElectraBeaconBlockBody, PostElectraBeaconState,
        PostElectraExecutionPayload,
    },
};

use crate::{
    altair, capella,
    unphased::{self, CombinedDeposit, Error},
};

/// [`process_block`](TODO(feature/electra))
///
/// This also serves as a substitute for [`compute_new_state_root`]. `compute_new_state_root` as
/// defined in `consensus-specs` uses `state_transition`, but in practice `state` will already be
/// processed up to `block.slot`, which would make `process_slots` fail due to the restriction added
/// in [version 0.11.3]. `consensus-specs` [originally used `process_block`] but it was [lost].
///
/// [`compute_new_state_root`]:        https://github.com/ethereum/consensus-specs/blob/2ef55744df782eb153fc0a3b1c7875b8c2e11730/specs/phase0/validator.md#state-root
/// [version 0.11.3]:                  https://github.com/ethereum/consensus-specs/releases/tag/v0.11.3
/// [originally used `process_block`]: https://github.com/ethereum/consensus-specs/commit/103a66b2af9d9ec1fd1c70adc8e9029af5775c1c#diff-abbdef70b08ada829d740f06c004c154R298-R301
/// [lost]:                            https://github.com/ethereum/consensus-specs/commit/2dbc33327084d2814958f92eb0a838b9bc161903#diff-e96c612010477fc9536e3ff1ef1a1d5dR343-R346
pub fn process_block<P: Preset>(
    config: &Config,
    state: &mut ElectraBeaconState<P>,
    block: &BeaconBlock<P>,
    mut verifier: impl Verifier,
) -> Result<()> {
    let _timer = METRICS
        .get()
        .map(|metrics| metrics.block_transition_times.start_timer());

    verifier.reserve(count_required_signatures(block));

    custom_process_block(
        config,
        state,
        block,
        NullExecutionEngine,
        &mut verifier,
        NullSlotReport,
    )?;

    verifier.finish()
}

// TODO(feature/electra): Reuse function from `transition_functions::capella::block_processing`.
pub fn count_required_signatures<P: Preset>(block: &BeaconBlock<P>) -> usize {
    altair::count_required_signatures(block) + block.body.bls_to_execution_changes.len()
}

pub fn custom_process_block<P: Preset>(
    config: &Config,
    state: &mut ElectraBeaconState<P>,
    block: &BeaconBlock<P>,
    execution_engine: impl ExecutionEngine<P>,
    mut verifier: impl Verifier,
    mut slot_report: impl SlotReport,
) -> Result<()> {
    debug_assert_eq!(state.slot, block.slot);

    unphased::process_block_header(state, block)?;

    // > [Modified in Electra:EIP7251]
    process_withdrawals(state, &block.body.execution_payload)?;

    // > [Modified in Electra:EIP6110]
    process_execution_payload(
        config,
        state,
        // TODO(Grandine Team): Try caching `block.hash_tree_root()`.
        //                      Also consider removing the parameter entirely.
        //                      It's only used for error reporting.
        //                      Perhaps it would be better to send the whole block?
        block.hash_tree_root(),
        &block.body,
        execution_engine,
    )?;

    unphased::process_randao(config, state, &block.body, &mut verifier)?;
    unphased::process_eth1_data(state, &block.body)?;

    // > [Modified in Electra:EIP6110:EIP7002:EIP7549:EIP7251]
    process_operations(config, state, &block.body, &mut verifier, &mut slot_report)?;

    // > [New in Electra:EIP6110]
    for deposit_request in &block.body.execution_payload.deposit_requests {
        process_deposit_request(config, state, *deposit_request, &mut slot_report)?;
    }

    // > [New in Electra:EIP7002:EIP7251]
    for withdrawal_request in &block.body.execution_payload.withdrawal_requests {
        process_withdrawal_request(config, state, *withdrawal_request)?;
    }

    // > [New in Electra:EIP7251]
    for consolidation_request in &block.body.execution_payload.consolidation_requests {
        process_consolidation_request(config, state, *consolidation_request)?;
    }

    altair::process_sync_aggregate(
        config,
        state,
        block.body.sync_aggregate,
        verifier,
        slot_report,
    )
}

fn process_withdrawals<P: Preset>(
    state: &mut impl PostElectraBeaconState<P>,
    execution_payload: &impl PostElectraExecutionPayload<P>,
) -> Result<()>
where
    P::MaxWithdrawalsPerPayload: NonZero,
{
    let (expected_withdrawals, partial_withdrawals_count) = get_expected_withdrawals(state)?;
    let computed = expected_withdrawals.len();
    let in_block = execution_payload.withdrawals().len();

    ensure!(
        computed == in_block,
        Error::<P>::WithdrawalCountMismatch { computed, in_block },
    );

    for (computed, in_block) in izip!(
        expected_withdrawals.iter().copied(),
        execution_payload.withdrawals().iter().copied(),
    ) {
        ensure!(
            computed == in_block,
            Error::<P>::WithdrawalMismatch { computed, in_block },
        );

        let Withdrawal {
            amount,
            validator_index,
            ..
        } = computed;

        decrease_balance(balance(state, validator_index)?, amount);
    }

    // > Update pending partial withdrawals [New in Electra:EIP7251]
    *state.pending_partial_withdrawals_mut() = PersistentList::try_from_iter(
        state
            .pending_partial_withdrawals()
            .into_iter()
            .copied()
            .skip(partial_withdrawals_count),
    )?;

    // > Update the next withdrawal index if this block contained withdrawals
    if let Some(latest_withdrawal) = expected_withdrawals.last() {
        *state.next_withdrawal_index_mut() = latest_withdrawal.index + 1;
    }

    // > Update the next validator index to start the next withdrawal sweep
    if expected_withdrawals.len() == P::MaxWithdrawalsPerPayload::USIZE {
        // > Next sweep starts after the latest withdrawal's validator index
        let next_validator_index = expected_withdrawals
            .last()
            .expect(
                "the NonZero bound on P::MaxWithdrawalsPerPayload \
                 ensures that expected_withdrawals is not empty",
            )
            .validator_index
            .add(1)
            .rem(state.validators().len_u64());

        *state.next_withdrawal_validator_index_mut() = next_validator_index;
    } else {
        // > Advance sweep by the max length of the sweep if there was not a full set of withdrawals
        let next_index =
            state.next_withdrawal_validator_index() + P::MAX_VALIDATORS_PER_WITHDRAWALS_SWEEP;

        let next_validator_index = next_index % state.validators().len_u64();

        *state.next_withdrawal_validator_index_mut() = next_validator_index;
    }

    Ok(())
}

/// [`get_expected_withdrawals`](https://github.com/ethereum/consensus-specs/blob/dc17b1e2b6a4ec3a2104c277a33abae75a43b0fa/specs/capella/beacon-chain.md#new-get_expected_withdrawals)
pub fn get_expected_withdrawals<P: Preset>(
    state: &(impl PostElectraBeaconState<P> + ?Sized),
) -> Result<(Vec<Withdrawal>, usize)> {
    let epoch = get_current_epoch(state);
    let total_validators = state.validators().len_u64();
    let bound = total_validators.min(P::MAX_VALIDATORS_PER_WITHDRAWALS_SWEEP);
    let max_pending_partials_per_withdrawals_sweep: usize =
        P::MAX_PENDING_PARTIALS_PER_WITHDRAWALS_SWEEP.try_into()?;

    let mut withdrawal_index = state.next_withdrawal_index();
    let mut validator_index = state.next_withdrawal_validator_index();
    let mut withdrawals = vec![];

    // > [New in Electra:EIP7251] Consume pending partial withdrawals
    for withdrawal in &state.pending_partial_withdrawals().clone() {
        if withdrawal.withdrawable_epoch > epoch
            || withdrawals.len() == max_pending_partials_per_withdrawals_sweep
        {
            break;
        }

        let validator_balance = state.balances().get(withdrawal.index).copied()?;
        let validator = state.validators().get(withdrawal.index)?;
        let has_sufficient_effective_balance =
            validator.effective_balance >= P::MIN_ACTIVATION_BALANCE;
        let has_excess_balance = validator_balance > P::MIN_ACTIVATION_BALANCE;

        if validator.exit_epoch == FAR_FUTURE_EPOCH
            && has_sufficient_effective_balance
            && has_excess_balance
        {
            let withdrawable_balance = withdrawal
                .amount
                .min(validator_balance - P::MIN_ACTIVATION_BALANCE);

            let mut address = ExecutionAddress::zero();

            address.assign_from_slice(&validator.withdrawal_credentials[12..]);

            withdrawals.push(Withdrawal {
                index: withdrawal_index,
                validator_index: withdrawal.index,
                address,
                amount: withdrawable_balance,
            });

            withdrawal_index += 1;
        }
    }

    let partial_withdrawals_count = withdrawals.len();

    // > Sweep for remaining
    for _ in 0..bound {
        let balance = state.balances().get(validator_index).copied()?;
        let validator = state.validators().get(validator_index)?;

        let address = validator
            .withdrawal_credentials
            .as_bytes()
            .index(H256::len_bytes() - ExecutionAddress::len_bytes()..)
            .pipe(ExecutionAddress::from_slice);

        if is_fully_withdrawable_validator(validator, balance, epoch) {
            withdrawals.push(Withdrawal {
                index: withdrawal_index,
                validator_index,
                address,
                amount: balance,
            });

            withdrawal_index = withdrawal_index
                .checked_add(1)
                .ok_or(Error::<P>::WithdrawalIndexOverflow)?;
        } else if is_partially_withdrawable_validator::<P>(validator, balance) {
            withdrawals.push(Withdrawal {
                index: withdrawal_index,
                validator_index,
                address,
                amount: balance
                    .checked_sub(get_validator_max_effective_balance::<P>(validator))
                    .expect(
                        "is_partially_withdrawable_validator should only \
                         return true if the validator has excess balance",
                    ),
            });

            withdrawal_index = withdrawal_index
                .checked_add(1)
                .ok_or(Error::<P>::WithdrawalIndexOverflow)?;
        }

        if withdrawals.len() == P::MaxWithdrawalsPerPayload::USIZE {
            break;
        }

        validator_index = validator_index
            .checked_add(1)
            .ok_or(Error::<P>::ValidatorIndexOverflow)?
            .checked_rem(total_validators)
            .expect("total_validators being 0 should prevent the loop from being executed");
    }

    Ok((withdrawals, partial_withdrawals_count))
}

fn process_execution_payload<P: Preset>(
    config: &Config,
    state: &mut ElectraBeaconState<P>,
    block_root: H256,
    body: &BeaconBlockBody<P>,
    execution_engine: impl ExecutionEngine<P>,
) -> Result<()> {
    let payload = &body.execution_payload;

    // > Verify consistency of the parent hash with respect to the previous execution payload header
    let in_state = state.latest_execution_payload_header.block_hash;
    let in_block = payload.parent_hash;

    ensure!(
        in_state == in_block,
        Error::<P>::ExecutionPayloadParentHashMismatch { in_state, in_block },
    );

    // > Verify prev_randao
    let in_state = get_randao_mix(state, get_current_epoch(state));
    let in_block = payload.prev_randao;

    ensure!(
        in_state == in_block,
        Error::<P>::ExecutionPayloadPrevRandaoMismatch { in_state, in_block },
    );

    // > Verify timestamp
    let computed = compute_timestamp_at_slot(config, state, state.slot);
    let in_block = payload.timestamp;

    ensure!(
        computed == in_block,
        Error::<P>::ExecutionPayloadTimestampMismatch { computed, in_block },
    );

    // > [New in Deneb:EIP4844] Verify commitments are under limit
    let maximum = P::MaxBlobsPerBlock::USIZE;
    let in_block = body.blob_kzg_commitments.len();

    ensure!(
        in_block <= maximum,
        Error::<P>::TooManyBlockKzgCommitments { in_block },
    );

    // TODO(feature/electra): Verify `is_valid_block_hash`.
    // TODO(feature/electra): Verify `versioned_hashes`.
    // > Verify the execution payload is valid
    let versioned_hashes = body
        .blob_kzg_commitments
        .iter()
        .copied()
        .map(kzg_commitment_to_versioned_hash)
        .collect();

    execution_engine.notify_new_payload(
        block_root,
        payload.clone().into(),
        // TODO(feature/electra): ExecutionPayloadParams::Electra
        Some(ExecutionPayloadParams::Deneb {
            versioned_hashes,
            parent_beacon_block_root: state.latest_block_header.parent_root,
        }),
        None,
    )?;

    // > Cache execution payload header
    state.latest_execution_payload_header = ExecutionPayloadHeader::from(payload);

    Ok(())
}

pub fn process_operations<P: Preset, V: Verifier>(
    config: &Config,
    state: &mut impl PostElectraBeaconState<P>,
    body: &impl PostElectraBeaconBlockBody<P>,
    mut verifier: V,
    mut slot_report: impl SlotReport,
) -> Result<()> {
    // > [Modified in Electra:EIP6110]
    // > Disable former deposit mechanism once all prior deposits are processed
    let eth1_deposit_index_limit = state
        .eth1_data()
        .deposit_count
        .min(state.deposit_requests_start_index());

    let in_block = body.deposits().len().try_into()?;

    if state.eth1_deposit_index() < eth1_deposit_index_limit {
        let computed =
            P::MaxDeposits::U64.min(eth1_deposit_index_limit - state.eth1_deposit_index());

        ensure!(
            computed == in_block,
            Error::<P>::DepositCountMismatch { computed, in_block },
        );
    } else {
        ensure!(
            in_block == 0,
            Error::<P>::DepositCountMismatch {
                computed: 0,
                in_block
            },
        );
    }

    for proposer_slashing in body.proposer_slashings().iter().copied() {
        process_proposer_slashing(
            config,
            state,
            proposer_slashing,
            &mut verifier,
            &mut slot_report,
        )?;
    }

    for attester_slashing in body.attester_slashings() {
        process_attester_slashing(
            config,
            state,
            attester_slashing,
            &mut verifier,
            &mut slot_report,
        )?;
    }

    // TODO: update on https://github.com/ethereum/consensus-specs/blob/v1.5.0-alpha.1/specs/electra/beacon-chain.md#modified-process_attestation
    // Parallel iteration with Rayon has some overhead, which is most noticeable when the active
    // thread pool is busy. `ParallelIterator::collect` appears to wait for worker threads to become
    // available even if the current thread is itself a worker thread. This tends to happen when
    // verifying signatures for batches of blocks outside the state transition function.
    // Fortunately, the other validations in `validate_attestation_with_verifier` take a negligible
    // amount of time, so we can avoid the issue by running them sequentially.
    if V::IS_NULL {
        for attestation in body.attestations() {
            validate_attestation_with_verifier(config, state, attestation, &mut verifier)?;
        }
    } else {
        initialize_shuffled_indices(state, body.attestations().iter())?;

        let triples = body
            .attestations()
            .par_iter()
            .map(|attestation| {
                let mut triple = Triple::default();

                validate_attestation_with_verifier(config, state, attestation, &mut triple)?;

                Ok(triple)
            })
            .collect::<Result<Vec<_>>>()?;

        verifier.extend(triples, SignatureKind::Attestation)?;
    }

    for attestation in body.attestations() {
        apply_attestation(state, attestation, &mut slot_report)?;
    }

    // The conditional is not needed for correctness.
    // It only serves to avoid overhead when processing blocks with no deposits.
    if !body.deposits().is_empty() {
        let combined_deposits =
            unphased::validate_deposits(config, state, body.deposits().iter().copied())?;

        let deposit_count = body.deposits().len();

        // > Deposits must be processed in order
        *state.eth1_deposit_index_mut() += DepositIndex::try_from(deposit_count)?;

        apply_deposits(state, combined_deposits, slot_report)?;
    }

    for voluntary_exit in body.voluntary_exits().iter().copied() {
        process_voluntary_exit(config, state, voluntary_exit, &mut verifier)?;
    }

    for bls_to_execution_change in body.bls_to_execution_changes().iter().copied() {
        capella::process_bls_to_execution_change(
            config,
            state,
            bls_to_execution_change,
            &mut verifier,
        )?;
    }

    Ok(())
}

pub fn process_proposer_slashing<P: Preset>(
    config: &Config,
    state: &mut impl PostElectraBeaconState<P>,
    proposer_slashing: ProposerSlashing,
    verifier: impl Verifier,
    slot_report: impl SlotReport,
) -> Result<()> {
    unphased::validate_proposer_slashing_with_verifier(config, state, proposer_slashing, verifier)?;

    let index = proposer_slashing.signed_header_1.message.proposer_index;

    slash_validator(
        config,
        state,
        index,
        None,
        SlashingKind::Proposer,
        slot_report,
    )
}

pub fn process_attester_slashing<P: Preset>(
    config: &Config,
    state: &mut impl PostElectraBeaconState<P>,
    attester_slashing: &impl AttesterSlashing<P>,
    verifier: impl Verifier,
    mut slot_report: impl SlotReport,
) -> Result<()> {
    let slashable_indices = unphased::validate_attester_slashing_with_verifier(
        config,
        state,
        attester_slashing,
        verifier,
    )?;

    for validator_index in slashable_indices {
        slash_validator(
            config,
            state,
            validator_index,
            None,
            SlashingKind::Attester,
            &mut slot_report,
        )?;
    }

    Ok(())
}

pub fn apply_attestation<P: Preset>(
    state: &mut impl PostElectraBeaconState<P>,
    attestation: &Attestation<P>,
    mut slot_report: impl SlotReport,
) -> Result<()> {
    // > Participation flag indices
    let inclusion_delay = state.slot() - attestation.data.slot;
    let participation_flags =
        get_attestation_participation_flags(state, attestation.data, inclusion_delay)?;

    // > Update epoch participation flags
    let base_reward_per_increment = get_base_reward_per_increment(state);

    let attesting_indices_with_base_rewards = get_attesting_indices(state, attestation)?
        .into_iter()
        .map(|validator_index| {
            let base_reward = get_base_reward(state, validator_index, base_reward_per_increment)?;
            Ok((validator_index, base_reward))
        })
        .collect::<Result<Vec<_>>>()?;

    let epoch_participation = match attestation_epoch(state, attestation.data.target.epoch)? {
        AttestationEpoch::Previous => state.previous_epoch_participation_mut(),
        AttestationEpoch::Current => state.current_epoch_participation_mut(),
    };

    let mut proposer_reward_numerator = 0;

    for (validator_index, base_reward) in attesting_indices_with_base_rewards {
        let epoch_participation = epoch_participation.get_mut(validator_index)?;

        for (flag_index, weight) in PARTICIPATION_FLAG_WEIGHTS {
            if participation_flags.get_bit(flag_index) && !epoch_participation.get_bit(flag_index) {
                proposer_reward_numerator += base_reward * weight;
            }
        }

        *epoch_participation |= participation_flags;
    }

    // > Reward proposer
    let proposer_index = get_beacon_proposer_index(state)?;
    let proposer_reward_denominator =
        (WEIGHT_DENOMINATOR.get() - PROPOSER_WEIGHT) * WEIGHT_DENOMINATOR.get() / PROPOSER_WEIGHT;
    let proposer_reward = proposer_reward_numerator / proposer_reward_denominator;

    increase_balance(balance(state, proposer_index)?, proposer_reward);

    slot_report.add_attestation_reward(proposer_reward);
    slot_report.update_performance(
        state,
        attestation.data,
        get_attesting_indices(state, attestation)?,
    )?;

    Ok(())
}

pub fn validate_attestation_with_verifier<P: Preset>(
    config: &Config,
    state: &impl BeaconState<P>,
    attestation: &Attestation<P>,
    verifier: impl Verifier,
) -> Result<()> {
    let AttestationData {
        slot: attestation_slot,
        index,
        source,
        target,
        ..
    } = attestation.data;

    let attestation_epoch = attestation_epoch(state, target.epoch)?;

    // Cause a compilation error if a new variant is added to `AttestationEpoch`.
    // Blocks cannot contain attestations from the future or epochs before the previous one.
    match attestation_epoch {
        AttestationEpoch::Previous | AttestationEpoch::Current => {}
    }

    ensure!(
        target.epoch == compute_epoch_at_slot::<P>(attestation_slot),
        Error::AttestationTargetsWrongEpoch {
            attestation: attestation.clone().into(),
        },
    );

    ensure!(
        attestation_slot + P::MIN_ATTESTATION_INCLUSION_DELAY.get() <= state.slot(),
        Error::<P>::AttestationOutsideInclusionRange {
            state_slot: state.slot(),
            attestation_slot,
        },
    );

    ensure!(
        index == 0,
        Error::<P>::AttestationWithNonZeroCommitteeIndex {
            attestation: attestation.clone().into(),
        },
    );

    // Don't check the length of `attestation.aggregation_bits`.
    // It's already done in `get_attesting_indices`, which is called by `get_indexed_attestation`.

    let in_state = match attestation_epoch {
        AttestationEpoch::Previous => state.previous_justified_checkpoint(),
        AttestationEpoch::Current => state.current_justified_checkpoint(),
    };
    let in_block = source;

    ensure!(
        in_state == in_block,
        Error::<P>::AttestationSourceMismatch { in_state, in_block },
    );

    let indexed_attestation = get_indexed_attestation(state, attestation)?;

    // > Verify signature
    validate_constructed_indexed_attestation(config, state, &indexed_attestation, verifier)
}

// This is used to compute the genesis state.
// Unlike `process_deposit`, this doesn't verify `Deposit.proof`.
// Checking deposit proofs during genesis is redundant since we would be the ones constructing them.
//
// This could be implemented in terms of `validate_deposits` if the latter were modified to make
// proof checking optional, but the overhead of Rayon and `multi_verify` for single deposits is
// enough to slow down genesis by over 50%.
pub fn process_deposit_data<P: Preset>(
    config: &Config,
    state: &mut impl PostElectraBeaconState<P>,
    deposit_data: DepositData,
) -> Result<Option<ValidatorIndex>> {
    let DepositData {
        pubkey,
        withdrawal_credentials,
        amount,
        signature,
    } = deposit_data;

    *state.eth1_deposit_index_mut() += 1;

    if let Some(validator_index) = index_of_public_key(state, pubkey) {
        let combined_deposit = CombinedDeposit::TopUp {
            validator_index,
            withdrawal_credentials: vec![withdrawal_credentials],
            amounts: smallvec![amount],
        };

        apply_deposits(state, core::iter::once(combined_deposit), NullSlotReport)?;

        return Ok(Some(validator_index));
    }

    // > Verify the deposit signature (proof of possession)
    // > which is not checked by the deposit contract
    let deposit_message = DepositMessage::from(deposit_data);

    let pubkey = pubkey.into();

    // > Fork-agnostic domain since deposits are valid across forks
    if deposit_message.verify(config, signature, &pubkey).is_ok() {
        let validator_index = state.validators().len_u64();

        let combined_deposit = CombinedDeposit::NewValidator {
            pubkey,
            withdrawal_credentials,
            amounts: smallvec![amount],
        };

        apply_deposits(state, core::iter::once(combined_deposit), NullSlotReport)?;

        return Ok(Some(validator_index));
    }

    Ok(None)
}

fn apply_deposits<P: Preset>(
    state: &mut impl PostElectraBeaconState<P>,
    combined_deposits: impl IntoIterator<Item = CombinedDeposit>,
    mut slot_report: impl SlotReport,
) -> Result<()> {
    for combined_deposit in combined_deposits {
        match combined_deposit {
            // > Add validator and balance entries
            CombinedDeposit::NewValidator {
                pubkey,
                withdrawal_credentials,
                amounts,
            } => {
                let public_key_bytes = pubkey.to_bytes();

                let validator = Validator {
                    pubkey,
                    withdrawal_credentials,
                    effective_balance: 0,
                    slashed: false,
                    activation_eligibility_epoch: FAR_FUTURE_EPOCH,
                    activation_epoch: FAR_FUTURE_EPOCH,
                    exit_epoch: FAR_FUTURE_EPOCH,
                    withdrawable_epoch: FAR_FUTURE_EPOCH,
                };

                let validator_index = state.validators().len_u64();

                state.validators_mut().push(validator)?;
                state.balances_mut().push(0)?;
                state.previous_epoch_participation_mut().push(0)?;
                state.current_epoch_participation_mut().push(0)?;
                state.inactivity_scores_mut().push(0)?;

                state
                    .cache_mut()
                    .validator_indices
                    .get_mut()
                    .expect(
                        "state.cache.validator_indices is initialized by \
                         index_of_public_key, which is called before apply_deposits",
                    )
                    .insert(public_key_bytes, validator_index);

                for amount in amounts {
                    state
                        .pending_balance_deposits_mut()
                        .push(PendingBalanceDeposit {
                            index: validator_index,
                            amount,
                        })?;

                    // TODO(feature/electra):
                    slot_report.add_deposit(validator_index, amount);
                }
            }
            // > Increase balance by deposit amount
            CombinedDeposit::TopUp {
                validator_index,
                withdrawal_credentials,
                amounts,
            } => {
                for amount in amounts {
                    state
                        .pending_balance_deposits_mut()
                        .push(PendingBalanceDeposit {
                            index: validator_index,
                            amount,
                        })?;

                    slot_report.add_deposit(validator_index, amount);
                }

                let validator = state.validators().get(validator_index)?;

                if has_eth1_withdrawal_credential(validator)
                    && withdrawal_credentials
                        .into_iter()
                        .any(is_compounding_withdrawal_credential)
                {
                    switch_to_compounding_validator(state, validator_index)?;
                }
            }
        }
    }

    Ok(())
}

pub fn process_voluntary_exit<P: Preset>(
    config: &Config,
    state: &mut impl PostElectraBeaconState<P>,
    signed_voluntary_exit: SignedVoluntaryExit,
    verifier: impl Verifier,
) -> Result<()> {
    validate_voluntary_exit_with_verifier(config, state, signed_voluntary_exit, verifier)?;

    // > Initiate exit
    initiate_validator_exit(config, state, signed_voluntary_exit.message.validator_index)
}

#[allow(dead_code)]
pub fn validate_voluntary_exit<P: Preset>(
    config: &Config,
    state: &impl PostElectraBeaconState<P>,
    signed_voluntary_exit: SignedVoluntaryExit,
) -> Result<()> {
    validate_voluntary_exit_with_verifier(config, state, signed_voluntary_exit, SingleVerifier)
}

fn validate_voluntary_exit_with_verifier<P: Preset>(
    config: &Config,
    state: &impl PostElectraBeaconState<P>,
    signed_voluntary_exit: SignedVoluntaryExit,
    verifier: impl Verifier,
) -> Result<()> {
    unphased::validate_voluntary_exit_with_verifier(
        config,
        state,
        signed_voluntary_exit,
        verifier,
    )?;

<<<<<<< HEAD
    // > [New in Electra:EIP7251] Only exit validator if it has no pending withdrawals in the queue 
=======
    // > [New in Electra:EIP7251] Only exit validator if it has no pending withdrawals in the queue
>>>>>>> 9a91a28f
    ensure!(
        get_pending_balance_to_withdraw(state, signed_voluntary_exit.message.validator_index) == 0,
        Error::<P>::VoluntaryExitWithPendingWithdrawals,
    );

    Ok(())
}

fn process_withdrawal_request<P: Preset>(
    config: &Config,
    state: &mut impl PostElectraBeaconState<P>,
    withdrawal_request: WithdrawalRequest,
) -> Result<()> {
    let amount = withdrawal_request.amount;
    let is_full_exit_request = amount == FULL_EXIT_REQUEST_AMOUNT;

    // > If partial withdrawal queue is full, only full exits are processed
    if state.pending_partial_withdrawals().len_usize() == P::PendingPartialWithdrawalsLimit::USIZE
        && !is_full_exit_request
    {
        return Ok(());
    }

    // > Verify pubkey exists
    let request_pubkey = withdrawal_request.validator_pubkey;
    let Some(index) = index_of_public_key(state, request_pubkey) else {
        return Ok(());
    };
    let validator_balance = *balance(state, index)?;
    let validator = state.validators().get(index)?;

    // > Verify withdrawal credentials
    let has_correct_credential = has_execution_withdrawal_credential(validator);
    let source_address = validator
        .withdrawal_credentials
        .as_bytes()
        .index(H256::len_bytes() - ExecutionAddress::len_bytes()..)
        .pipe(ExecutionAddress::from_slice);
<<<<<<< HEAD
    let is_correct_source_address =
        source_address == withdrawal_request.source_address;
=======
    let is_correct_source_address = source_address == withdrawal_request.source_address;
>>>>>>> 9a91a28f

    if !(has_correct_credential && is_correct_source_address) {
        return Ok(());
    }

    // > Verify the validator is active
    if !is_active_validator(validator, get_current_epoch(state)) {
        return Ok(());
    }

    // > Verify exit has not been initiated
    if validator.exit_epoch != FAR_FUTURE_EPOCH {
        return Ok(());
    }

    // > Verify the validator has been active long enough
    if get_current_epoch(state) < validator.activation_epoch + config.shard_committee_period {
        return Ok(());
    }

    let pending_balance_to_withdraw = get_pending_balance_to_withdraw(state, index);

    if is_full_exit_request {
        // > Only exit validator if it has no pending withdrawals in the queue
        if pending_balance_to_withdraw == 0 {
            initiate_validator_exit(config, state, index)?;
        }

        return Ok(());
    }

    let has_sufficient_effective_balance = validator.effective_balance >= P::MIN_ACTIVATION_BALANCE;
    let has_excess_balance =
        validator_balance > P::MIN_ACTIVATION_BALANCE + pending_balance_to_withdraw;

    // > Only allow partial withdrawals with compounding withdrawal credentials
    if has_compounding_withdrawal_credential(validator)
        && has_sufficient_effective_balance
        && has_excess_balance
    {
        let to_withdraw =
            amount.min(validator_balance - P::MIN_ACTIVATION_BALANCE - pending_balance_to_withdraw);
        let exit_queue_epoch = compute_exit_epoch_and_update_churn(config, state, to_withdraw);
        let withdrawable_epoch = exit_queue_epoch + config.min_validator_withdrawability_delay;

        state
            .pending_partial_withdrawals_mut()
            .push(PendingPartialWithdrawal {
                index,
                amount: to_withdraw,
                withdrawable_epoch,
            })?;
    }

    Ok(())
}

fn process_deposit_request<P: Preset>(
    config: &Config,
    state: &mut impl PostElectraBeaconState<P>,
    deposit_request: DepositRequest,
    mut slot_report: impl SlotReport,
) -> Result<()> {
    let DepositRequest {
        pubkey,
        withdrawal_credentials,
        amount,
        signature,
        index,
    } = deposit_request;

    // > Set deposit request start index
    if state.deposit_requests_start_index() == UNSET_DEPOSIT_REQUESTS_START_INDEX {
        *state.deposit_requests_start_index_mut() = index;
    }

    let deposit = Deposit {
        data: DepositData {
            pubkey,
            withdrawal_credentials,
            amount,
            signature,
        },
        ..Deposit::default()
    };

    let combined_deposits = unphased::validate_deposits_without_verifying_merkle_branch(
        config,
        state,
        core::iter::once(deposit),
    )?;

    apply_deposits(state, combined_deposits, &mut slot_report)?;

    Ok(())
}


#[allow(clippy::too_many_lines)]
pub fn process_consolidation_request<P: Preset>(
    config: &Config,
    state: &mut impl PostElectraBeaconState<P>,
    consolidation_request: ConsolidationRequest,
) -> Result<()> {
    let ConsolidationRequest {
        source_address,
        source_pubkey,
        target_pubkey,
    } = consolidation_request;

    // > If the pending consolidations queue is full, consolidation requests are ignored
    if state.pending_consolidations().len_usize() == P::PendingConsolidationsLimit::USIZE {
        return Ok(());
    }

    // > If there is too little available consolidation churn limit, consolidation requests are ignored
    if get_consolidation_churn_limit(config, state) <= P::MIN_ACTIVATION_BALANCE {
        return Ok(());
    }

    // > Verify pubkeys exists
    let Some(source_index) = index_of_public_key(state, source_pubkey) else {
        return Ok(());
    };
    let Some(target_index) = index_of_public_key(state, target_pubkey) else {
        return Ok(());
    };

    let source_validator = state.validators().get(source_index)?;
    let target_validator = state.validators().get(target_index)?;

    // > Verify that source != target, so a consolidation cannot be used as an exit.
    if source_index == target_index {
        return Ok(());
    }

    // > Verify source withdrawal credentials
    let has_correct_credential = has_execution_withdrawal_credential(source_validator);
    let prefix_len = H256::len_bytes() - ExecutionAddress::len_bytes();
<<<<<<< HEAD
    let computed_source_address = ExecutionAddress::from_slice(&source_validator.withdrawal_credentials[prefix_len..]);
=======
    let computed_source_address =
        ExecutionAddress::from_slice(&source_validator.withdrawal_credentials[prefix_len..]);
>>>>>>> 9a91a28f
    if !(has_correct_credential && computed_source_address == source_address) {
        return Ok(());
    }

    // > Verify that target has execution withdrawal credentials
    if !has_execution_withdrawal_credential(target_validator) {
        return Ok(());
    }

    // > Verify the source and the target are active
    let current_epoch = get_current_epoch(state);
    if !is_active_validator(source_validator, current_epoch) {
        return Ok(());
    }
    if !is_active_validator(target_validator, current_epoch) {
        return Ok(());
    }

    // > Verify exits for source and target have not been initiated
    if source_validator.exit_epoch != FAR_FUTURE_EPOCH {
        return Ok(());
    }
    if target_validator.exit_epoch != FAR_FUTURE_EPOCH {
        return Ok(());
    }

    // > Initiate source validator exit and append pending consolidation
    let exit_epoch = compute_consolidation_epoch_and_update_churn(
        config,
        state,
        source_validator.effective_balance,
    );
    let source_validator = state.validators_mut().get_mut(source_index)?;

    source_validator.exit_epoch = exit_epoch;
    source_validator.withdrawable_epoch =
        source_validator.exit_epoch + config.min_validator_withdrawability_delay;

    state
        .pending_consolidations_mut()
        .push(PendingConsolidation {
<<<<<<< HEAD
            source_index: source_index,
            target_index: target_index,
=======
            source_index,
            target_index,
>>>>>>> 9a91a28f
        })?;

    Ok(())
}

#[cfg(test)]
mod spec_tests {
    use core::fmt::Debug;

    use execution_engine::MockExecutionEngine;
    use helper_functions::verifier::{NullVerifier, SingleVerifier};
    use serde::Deserialize;
    use spec_test_utils::{BlsSetting, Case};
    use ssz::SszReadDefault;
    use test_generator::test_resources;
    use types::{
        electra::containers::{Attestation, AttesterSlashing, ExecutionPayload},
        phase0::containers::Deposit,
        preset::{Mainnet, Minimal},
    };

    use super::*;

    // We only honor `bls_setting` in `Attestation` tests. They are the only ones that set it to 2.

    #[derive(Deserialize)]
    struct Execution {
        execution_valid: bool,
    }

    macro_rules! processing_tests {
        (
            $module_name: ident,
            $processing_function: expr,
            $operation_name: literal,
            $mainnet_glob: literal,
            $minimal_glob: literal,
        ) => {
            mod $module_name {
                use super::*;

                #[test_resources($mainnet_glob)]
                fn mainnet(case: Case) {
                    run_processing_case_specialized::<Mainnet>(case);
                }

                #[test_resources($minimal_glob)]
                fn minimal(case: Case) {
                    run_processing_case_specialized::<Minimal>(case);
                }

                fn run_processing_case_specialized<P: Preset>(case: Case) {
                    run_processing_case::<P, _>(case, $operation_name, $processing_function);
                }
            }
        };
    }

    macro_rules! validation_tests {
        (
            $module_name: ident,
            $validation_function: expr,
            $operation_name: literal,
            $mainnet_glob: literal,
            $minimal_glob: literal,
        ) => {
            mod $module_name {
                use super::*;

                #[test_resources($mainnet_glob)]
                fn mainnet(case: Case) {
                    run_validation_case_specialized::<Mainnet>(case);
                }

                #[test_resources($minimal_glob)]
                fn minimal(case: Case) {
                    run_validation_case_specialized::<Minimal>(case);
                }

                fn run_validation_case_specialized<P: Preset>(case: Case) {
                    run_validation_case::<P, _, _>(case, $operation_name, $validation_function);
                }
            }
        };
    }

    // Test files for `process_block_header` are named `block.*` and contain `BeaconBlock`s.
    processing_tests! {
        process_block_header,
        |_, state, block: BeaconBlock<_>, _| unphased::process_block_header(state, &block),
        "block",
        "consensus-spec-tests/tests/mainnet/electra/operations/block_header/*/*",
        "consensus-spec-tests/tests/minimal/electra/operations/block_header/*/*",
    }

    processing_tests! {
        process_consolidation_request,
        |config, state, consolidation_request, _| process_consolidation_request(config, state, consolidation_request),
        "consolidation_request",
        "consensus-spec-tests/tests/mainnet/electra/operations/consolidation_request/*/*",
        "consensus-spec-tests/tests/minimal/electra/operations/consolidation_request/*/*",
    }

    processing_tests! {
        process_proposer_slashing,
        |config, state, proposer_slashing, _| {
            process_proposer_slashing(
                config,
                state,
                proposer_slashing,
                SingleVerifier,
                NullSlotReport,
            )
        },
        "proposer_slashing",
        "consensus-spec-tests/tests/mainnet/electra/operations/proposer_slashing/*/*",
        "consensus-spec-tests/tests/minimal/electra/operations/proposer_slashing/*/*",
    }

    processing_tests! {
        process_attester_slashing,
        |config, state, attester_slashing: AttesterSlashing<P>, _| {
            process_attester_slashing(
                config,
                state,
                &attester_slashing,
                SingleVerifier,
                NullSlotReport,
            )
        },
        "attester_slashing",
        "consensus-spec-tests/tests/mainnet/electra/operations/attester_slashing/*/*",
        "consensus-spec-tests/tests/minimal/electra/operations/attester_slashing/*/*",
    }

    processing_tests! {
        process_attestation,
        |config, state, attestation, bls_setting| {
            process_attestation(
                config,
                state,
                &attestation,
                bls_setting,
            )
        },
        "attestation",
        "consensus-spec-tests/tests/mainnet/electra/operations/attestation/*/*",
        "consensus-spec-tests/tests/minimal/electra/operations/attestation/*/*",
    }

    processing_tests! {
        process_bls_to_execution_change,
        |config, state, bls_to_execution_change, _| {
            capella::process_bls_to_execution_change(
                config,
                state,
                bls_to_execution_change,
                SingleVerifier,
            )
        },
        "address_change",
        "consensus-spec-tests/tests/mainnet/electra/operations/bls_to_execution_change/*/*",
        "consensus-spec-tests/tests/minimal/electra/operations/bls_to_execution_change/*/*",
    }

    processing_tests! {
        process_deposit,
        |config, state, deposit, _| process_deposit(config, state, deposit),
        "deposit",
        "consensus-spec-tests/tests/mainnet/electra/operations/deposit/*/*",
        "consensus-spec-tests/tests/minimal/electra/operations/deposit/*/*",
    }

    // `process_deposit_data` reimplements deposit validation differently for performance reasons,
    // so we need to test it separately.
    processing_tests! {
        process_deposit_data,
        |config, state, deposit, _| {
            unphased::verify_deposit_merkle_branch(state, state.eth1_deposit_index, deposit)?;
            process_deposit_data(config, state, deposit.data)?;
            Ok(())
        },
        "deposit",
        "consensus-spec-tests/tests/mainnet/electra/operations/deposit/*/*",
        "consensus-spec-tests/tests/minimal/electra/operations/deposit/*/*",
    }

    processing_tests! {
        process_voluntary_exit,
        |config, state, voluntary_exit, _| {
            process_voluntary_exit(
                config,
                state,
                voluntary_exit,
                SingleVerifier,
            )
        },
        "voluntary_exit",
        "consensus-spec-tests/tests/mainnet/electra/operations/voluntary_exit/*/*",
        "consensus-spec-tests/tests/minimal/electra/operations/voluntary_exit/*/*",
    }

    processing_tests! {
        process_sync_aggregate,
        |config, state, sync_aggregate, _| {
            altair::process_sync_aggregate(
                config,
                state,
                sync_aggregate,
                SingleVerifier,
                NullSlotReport,
            )
        },
        "sync_aggregate",
        "consensus-spec-tests/tests/mainnet/electra/operations/sync_aggregate/*/*",
        "consensus-spec-tests/tests/minimal/electra/operations/sync_aggregate/*/*",
    }

    processing_tests! {
        process_deposit_request,
        |config, state, deposit_request, _| process_deposit_request(config, state, deposit_request, NullSlotReport),
        "deposit_request",
        "consensus-spec-tests/tests/mainnet/electra/operations/deposit_request/*/*",
        "consensus-spec-tests/tests/minimal/electra/operations/deposit_request/*/*",
    }

    processing_tests! {
        process_withdrawal_request,
        |config, state, withdrawal_request, _| process_withdrawal_request(config, state, withdrawal_request),
        "withdrawal_request",
        "consensus-spec-tests/tests/mainnet/electra/operations/withdrawal_request/*/*",
        "consensus-spec-tests/tests/minimal/electra/operations/withdrawal_request/*/*",
    }

    validation_tests! {
        validate_proposer_slashing,
        |config, state, proposer_slashing| {
            unphased::validate_proposer_slashing(config, state, proposer_slashing)
        },
        "proposer_slashing",
        "consensus-spec-tests/tests/mainnet/electra/operations/proposer_slashing/*/*",
        "consensus-spec-tests/tests/minimal/electra/operations/proposer_slashing/*/*",
    }

    validation_tests! {
        validate_attester_slashing,
        |config, state, attester_slashing: AttesterSlashing<P>| {
            unphased::validate_attester_slashing(config, state, &attester_slashing)
        },
        "attester_slashing",
        "consensus-spec-tests/tests/mainnet/electra/operations/attester_slashing/*/*",
        "consensus-spec-tests/tests/minimal/electra/operations/attester_slashing/*/*",
    }

    validation_tests! {
        validate_voluntary_exit,
        |config, state, voluntary_exit| {
            validate_voluntary_exit(config, state, voluntary_exit)
        },
        "voluntary_exit",
        "consensus-spec-tests/tests/mainnet/electra/operations/voluntary_exit/*/*",
        "consensus-spec-tests/tests/minimal/electra/operations/voluntary_exit/*/*",
    }

    // TODO(feature/electra): comment this & run missing test script
    validation_tests! {
        validate_bls_to_execution_change,
        |config, state, bls_to_execution_change| {
            capella::validate_bls_to_execution_change(config, state, bls_to_execution_change)
        },
        "address_change",
        "consensus-spec-tests/tests/mainnet/electra/operations/bls_to_execution_change/*/*",
        "consensus-spec-tests/tests/minimal/electra/operations/bls_to_execution_change/*/*",
    }

    #[test_resources("consensus-spec-tests/tests/mainnet/electra/operations/execution_payload/*/*")]
    fn mainnet_execution_payload(case: Case) {
        run_execution_payload_case::<Mainnet>(case);
    }

    #[test_resources("consensus-spec-tests/tests/minimal/electra/operations/execution_payload/*/*")]
    fn minimal_execution_payload(case: Case) {
        run_execution_payload_case::<Minimal>(case);
    }

    #[test_resources("consensus-spec-tests/tests/mainnet/electra/operations/withdrawals/*/*")]
    fn mainnet_withdrawals(case: Case) {
        run_withdrawals_case::<Mainnet>(case);
    }

    #[test_resources("consensus-spec-tests/tests/minimal/electra/operations/withdrawals/*/*")]
    fn minimal_withdrawals(case: Case) {
        run_withdrawals_case::<Minimal>(case);
    }

    fn run_processing_case<P: Preset, O: SszReadDefault>(
        case: Case,
        operation_name: &str,
        processing_function: impl FnOnce(
            &Config,
            &mut ElectraBeaconState<P>,
            O,
            BlsSetting,
        ) -> Result<()>,
    ) {
        let mut state = case.ssz_default("pre");
        let operation = case.ssz_default(operation_name);
        let post_option = case.try_ssz_default("post");
        let bls_setting = case.meta().bls_setting;

        let result = processing_function(&P::default_config(), &mut state, operation, bls_setting)
            .map(|()| state);

        if let Some(expected_post) = post_option {
            let actual_post = result.expect("operation processing should succeed");
            assert_eq!(actual_post, expected_post);
        } else {
            result.expect_err("operation processing should fail");
        }
    }

    fn run_validation_case<P: Preset, O: SszReadDefault, R: Debug>(
        case: Case,
        operation_name: &str,
        validation_function: impl FnOnce(&Config, &mut ElectraBeaconState<P>, O) -> Result<R>,
    ) {
        let mut state = case.ssz_default("pre");
        let operation = case.ssz_default(operation_name);
        let post_exists = case.exists("post");

        let result = validation_function(&P::default_config(), &mut state, operation);

        if post_exists {
            result.expect("validation should succeed");
        } else {
            result.expect_err("validation should fail");
        }
    }

    fn run_execution_payload_case<P: Preset>(case: Case) {
        let mut state = case.ssz_default::<ElectraBeaconState<P>>("pre");
        let body = case.ssz_default("body");
        let post_option = case.try_ssz_default("post");
        let Execution { execution_valid } = case.yaml("execution");
        let execution_engine = MockExecutionEngine::new(execution_valid, false);

        let result = process_execution_payload(
            &P::default_config(),
            &mut state,
            H256::default(),
            &body,
            &execution_engine,
        )
        .map(|()| state);

        if let Some(expected_post) = post_option {
            let actual_post = result.expect("execution payload processing should succeed");
            assert_eq!(actual_post, expected_post);
        } else {
            result.expect_err("execution payload processing should fail");
        }
    }

    fn run_withdrawals_case<P: Preset>(case: Case) {
        let mut state = case.ssz_default::<ElectraBeaconState<P>>("pre");
        let payload = case.ssz_default::<ExecutionPayload<P>>("execution_payload");
        let post_option = case.try_ssz_default("post");

        let result = process_withdrawals(&mut state, &payload).map(|()| state);

        if let Some(expected_post) = post_option {
            let actual_post = result.expect("withdrawals processing should succeed");
            assert_eq!(actual_post, expected_post);
        } else {
            result.expect_err("withdrawals processing should fail");
        }
    }

    fn process_attestation<P: Preset>(
        config: &Config,
        state: &mut ElectraBeaconState<P>,
        attestation: &Attestation<P>,
        bls_setting: BlsSetting,
    ) -> Result<()> {
        match bls_setting {
            BlsSetting::Optional | BlsSetting::Required => {
                validate_attestation_with_verifier(config, state, attestation, SingleVerifier)?
            }
            BlsSetting::Ignored => {
                validate_attestation_with_verifier(config, state, attestation, NullVerifier)?
            }
        }

        apply_attestation(state, attestation, NullSlotReport)
    }

    fn process_deposit<P: Preset>(
        config: &Config,
        state: &mut ElectraBeaconState<P>,
        deposit: Deposit,
    ) -> Result<()> {
        let combined_deposits =
            unphased::validate_deposits(config, state, core::iter::once(deposit))?;

        // > Deposits must be processed in order
        *state.eth1_deposit_index_mut() += 1;

        apply_deposits(state, combined_deposits, NullSlotReport)
    }
}<|MERGE_RESOLUTION|>--- conflicted
+++ resolved
@@ -48,15 +48,9 @@
         beacon_state::BeaconState as ElectraBeaconState,
         consts::{FULL_EXIT_REQUEST_AMOUNT, UNSET_DEPOSIT_REQUESTS_START_INDEX},
         containers::{
-<<<<<<< HEAD
-            Attestation, BeaconBlock, BeaconBlockBody, DepositRequest,
-            WithdrawalRequest, ExecutionPayloadHeader, PendingBalanceDeposit,
-            PendingConsolidation, PendingPartialWithdrawal, ConsolidationRequest,
-=======
             Attestation, BeaconBlock, BeaconBlockBody, ConsolidationRequest, DepositRequest,
             ExecutionPayloadHeader, PendingBalanceDeposit, PendingConsolidation,
             PendingPartialWithdrawal, WithdrawalRequest,
->>>>>>> 9a91a28f
         },
     },
     nonstandard::{smallvec, AttestationEpoch, SlashingKind},
@@ -900,11 +894,7 @@
         verifier,
     )?;
 
-<<<<<<< HEAD
-    // > [New in Electra:EIP7251] Only exit validator if it has no pending withdrawals in the queue 
-=======
     // > [New in Electra:EIP7251] Only exit validator if it has no pending withdrawals in the queue
->>>>>>> 9a91a28f
     ensure!(
         get_pending_balance_to_withdraw(state, signed_voluntary_exit.message.validator_index) == 0,
         Error::<P>::VoluntaryExitWithPendingWithdrawals,
@@ -943,12 +933,8 @@
         .as_bytes()
         .index(H256::len_bytes() - ExecutionAddress::len_bytes()..)
         .pipe(ExecutionAddress::from_slice);
-<<<<<<< HEAD
-    let is_correct_source_address =
-        source_address == withdrawal_request.source_address;
-=======
+
     let is_correct_source_address = source_address == withdrawal_request.source_address;
->>>>>>> 9a91a28f
 
     if !(has_correct_credential && is_correct_source_address) {
         return Ok(());
@@ -1088,12 +1074,9 @@
     // > Verify source withdrawal credentials
     let has_correct_credential = has_execution_withdrawal_credential(source_validator);
     let prefix_len = H256::len_bytes() - ExecutionAddress::len_bytes();
-<<<<<<< HEAD
-    let computed_source_address = ExecutionAddress::from_slice(&source_validator.withdrawal_credentials[prefix_len..]);
-=======
     let computed_source_address =
         ExecutionAddress::from_slice(&source_validator.withdrawal_credentials[prefix_len..]);
->>>>>>> 9a91a28f
+
     if !(has_correct_credential && computed_source_address == source_address) {
         return Ok(());
     }
@@ -1135,13 +1118,8 @@
     state
         .pending_consolidations_mut()
         .push(PendingConsolidation {
-<<<<<<< HEAD
-            source_index: source_index,
-            target_index: target_index,
-=======
             source_index,
             target_index,
->>>>>>> 9a91a28f
         })?;
 
     Ok(())
