use core::ops::{Add as _, Index as _, Rem as _};

use anyhow::{ensure, Result};
use bit_field::BitField as _;
use execution_engine::{ExecutionEngine, NullExecutionEngine};
use helper_functions::{
    accessors::{
        attestation_epoch, get_attestation_participation_flags, get_base_reward,
        get_base_reward_per_increment, get_beacon_proposer_index, get_consolidation_churn_limit,
        get_current_epoch, get_pending_balance_to_withdraw, get_randao_mix, index_of_public_key,
        initialize_shuffled_indices,
    },
    electra::{
        get_attesting_indices, get_indexed_attestation, initiate_validator_exit,
        is_fully_withdrawable_validator, is_partially_withdrawable_validator, slash_validator,
    },
    error::SignatureKind,
    misc::{
        compute_epoch_at_slot, compute_timestamp_at_slot, get_validator_max_effective_balance,
        kzg_commitment_to_versioned_hash,
    },
    mutators::{
        balance, compute_consolidation_epoch_and_update_churn, compute_exit_epoch_and_update_churn,
        decrease_balance, increase_balance, switch_to_compounding_validator,
    },
    predicates::{
        has_compounding_withdrawal_credential, has_eth1_withdrawal_credential,
        has_execution_withdrawal_credential, is_active_validator,
        is_compounding_withdrawal_credential, validate_constructed_indexed_attestation,
    },
    signing::{SignForAllForks, SignForAllForksWithGenesis},
    slot_report::{NullSlotReport, SlotReport},
    verifier::{SingleVerifier, Triple, Verifier},
};
use itertools::izip;
use prometheus_metrics::METRICS;
use rayon::iter::{IntoParallelRefIterator as _, ParallelIterator as _};
use ssz::{PersistentList, SszHash as _};
use tap::Pipe as _;
use try_from_iterator::TryFromIterator as _;
use typenum::{NonZero, Unsigned as _};
use types::{
    altair::consts::{PARTICIPATION_FLAG_WEIGHTS, PROPOSER_WEIGHT, WEIGHT_DENOMINATOR},
    capella::containers::Withdrawal,
    combined::ExecutionPayloadParams,
    config::Config,
    electra::{
        beacon_state::BeaconState as ElectraBeaconState,
        consts::{FULL_EXIT_REQUEST_AMOUNT, UNSET_DEPOSIT_REQUESTS_START_INDEX},
        containers::{
            Attestation, BeaconBlock, BeaconBlockBody, DepositRequest,
            WithdrawalRequest, ExecutionPayloadHeader, PendingBalanceDeposit,
            PendingConsolidation, PendingPartialWithdrawal, ConsolidationRequest,
        },
    },
    nonstandard::{smallvec, AttestationEpoch, SlashingKind},
    phase0::{
        consts::FAR_FUTURE_EPOCH,
        containers::{
            AttestationData, Deposit, DepositData, DepositMessage, ProposerSlashing,
            SignedVoluntaryExit, Validator,
        },
        primitives::{DepositIndex, ExecutionAddress, ValidatorIndex, H256},
    },
    preset::Preset,
    traits::{
        AttesterSlashing, BeaconState, PostElectraBeaconBlockBody, PostElectraBeaconState,
        PostElectraExecutionPayload,
    },
};

use crate::{
    altair, capella,
    unphased::{self, CombinedDeposit, Error},
};

/// [`process_block`](TODO(feature/electra))
///
/// This also serves as a substitute for [`compute_new_state_root`]. `compute_new_state_root` as
/// defined in `consensus-specs` uses `state_transition`, but in practice `state` will already be
/// processed up to `block.slot`, which would make `process_slots` fail due to the restriction added
/// in [version 0.11.3]. `consensus-specs` [originally used `process_block`] but it was [lost].
///
/// [`compute_new_state_root`]:        https://github.com/ethereum/consensus-specs/blob/2ef55744df782eb153fc0a3b1c7875b8c2e11730/specs/phase0/validator.md#state-root
/// [version 0.11.3]:                  https://github.com/ethereum/consensus-specs/releases/tag/v0.11.3
/// [originally used `process_block`]: https://github.com/ethereum/consensus-specs/commit/103a66b2af9d9ec1fd1c70adc8e9029af5775c1c#diff-abbdef70b08ada829d740f06c004c154R298-R301
/// [lost]:                            https://github.com/ethereum/consensus-specs/commit/2dbc33327084d2814958f92eb0a838b9bc161903#diff-e96c612010477fc9536e3ff1ef1a1d5dR343-R346
pub fn process_block<P: Preset>(
    config: &Config,
    state: &mut ElectraBeaconState<P>,
    block: &BeaconBlock<P>,
    mut verifier: impl Verifier,
) -> Result<()> {
    let _timer = METRICS
        .get()
        .map(|metrics| metrics.block_transition_times.start_timer());

    verifier.reserve(count_required_signatures(block));

    custom_process_block(
        config,
        state,
        block,
        NullExecutionEngine,
        &mut verifier,
        NullSlotReport,
    )?;

    verifier.finish()
}

// TODO(feature/electra): Reuse function from `transition_functions::capella::block_processing`.
pub fn count_required_signatures<P: Preset>(block: &BeaconBlock<P>) -> usize {
    altair::count_required_signatures(block) + block.body.bls_to_execution_changes.len()
}

pub fn custom_process_block<P: Preset>(
    config: &Config,
    state: &mut ElectraBeaconState<P>,
    block: &BeaconBlock<P>,
    execution_engine: impl ExecutionEngine<P>,
    mut verifier: impl Verifier,
    mut slot_report: impl SlotReport,
) -> Result<()> {
    debug_assert_eq!(state.slot, block.slot);

    unphased::process_block_header(state, block)?;

    // > [Modified in Electra:EIP7251]
    process_withdrawals(state, &block.body.execution_payload)?;

    // > [Modified in Electra:EIP6110]
    process_execution_payload(
        config,
        state,
        // TODO(Grandine Team): Try caching `block.hash_tree_root()`.
        //                      Also consider removing the parameter entirely.
        //                      It's only used for error reporting.
        //                      Perhaps it would be better to send the whole block?
        block.hash_tree_root(),
        &block.body,
        execution_engine,
    )?;

    unphased::process_randao(config, state, &block.body, &mut verifier)?;
    unphased::process_eth1_data(state, &block.body)?;

    // > [Modified in Electra:EIP6110:EIP7002:EIP7549:EIP7251]
    process_operations(config, state, &block.body, &mut verifier, &mut slot_report)?;

    // > [New in Electra:EIP6110]
    for deposit_request in &block.body.execution_payload.deposit_requests {
        process_deposit_request(config, state, *deposit_request, &mut slot_report)?;
    }

    // > [New in Electra:EIP7002:EIP7251]
    for withdrawal_request in &block.body.execution_payload.withdrawal_requests {
        process_withdrawal_request(config, state, *withdrawal_request)?;
    }

    // > [New in Electra:EIP7251]
    for consolidation_request in &block.body.execution_payload.consolidation_requests {
        process_consolidation_request(config, state, *consolidation_request)?;
    }

    altair::process_sync_aggregate(
        config,
        state,
        block.body.sync_aggregate,
        verifier,
        slot_report,
    )
}

fn process_withdrawals<P: Preset>(
    state: &mut impl PostElectraBeaconState<P>,
    execution_payload: &impl PostElectraExecutionPayload<P>,
) -> Result<()>
where
    P::MaxWithdrawalsPerPayload: NonZero,
{
    let (expected_withdrawals, partial_withdrawals_count) = get_expected_withdrawals(state)?;
    let computed = expected_withdrawals.len();
    let in_block = execution_payload.withdrawals().len();

    ensure!(
        computed == in_block,
        Error::<P>::WithdrawalCountMismatch { computed, in_block },
    );

    for (computed, in_block) in izip!(
        expected_withdrawals.iter().copied(),
        execution_payload.withdrawals().iter().copied(),
    ) {
        ensure!(
            computed == in_block,
            Error::<P>::WithdrawalMismatch { computed, in_block },
        );

        let Withdrawal {
            amount,
            validator_index,
            ..
        } = computed;

        decrease_balance(balance(state, validator_index)?, amount);
    }

    // > Update pending partial withdrawals [New in Electra:EIP7251]
    *state.pending_partial_withdrawals_mut() = PersistentList::try_from_iter(
        state
            .pending_partial_withdrawals()
            .into_iter()
            .copied()
            .skip(partial_withdrawals_count),
    )?;

    // > Update the next withdrawal index if this block contained withdrawals
    if let Some(latest_withdrawal) = expected_withdrawals.last() {
        *state.next_withdrawal_index_mut() = latest_withdrawal.index + 1;
    }

    // > Update the next validator index to start the next withdrawal sweep
    if expected_withdrawals.len() == P::MaxWithdrawalsPerPayload::USIZE {
        // > Next sweep starts after the latest withdrawal's validator index
        let next_validator_index = expected_withdrawals
            .last()
            .expect(
                "the NonZero bound on P::MaxWithdrawalsPerPayload \
                 ensures that expected_withdrawals is not empty",
            )
            .validator_index
            .add(1)
            .rem(state.validators().len_u64());

        *state.next_withdrawal_validator_index_mut() = next_validator_index;
    } else {
        // > Advance sweep by the max length of the sweep if there was not a full set of withdrawals
        let next_index =
            state.next_withdrawal_validator_index() + P::MAX_VALIDATORS_PER_WITHDRAWALS_SWEEP;

        let next_validator_index = next_index % state.validators().len_u64();

        *state.next_withdrawal_validator_index_mut() = next_validator_index;
    }

    Ok(())
}

/// [`get_expected_withdrawals`](https://github.com/ethereum/consensus-specs/blob/dc17b1e2b6a4ec3a2104c277a33abae75a43b0fa/specs/capella/beacon-chain.md#new-get_expected_withdrawals)
pub fn get_expected_withdrawals<P: Preset>(
    state: &(impl PostElectraBeaconState<P> + ?Sized),
) -> Result<(Vec<Withdrawal>, usize)> {
    let epoch = get_current_epoch(state);
    let total_validators = state.validators().len_u64();
    let bound = total_validators.min(P::MAX_VALIDATORS_PER_WITHDRAWALS_SWEEP);
    let max_pending_partials_per_withdrawals_sweep: usize =
        P::MAX_PENDING_PARTIALS_PER_WITHDRAWALS_SWEEP.try_into()?;

    let mut withdrawal_index = state.next_withdrawal_index();
    let mut validator_index = state.next_withdrawal_validator_index();
    let mut withdrawals = vec![];

    // > [New in Electra:EIP7251] Consume pending partial withdrawals
    for withdrawal in &state.pending_partial_withdrawals().clone() {
        if withdrawal.withdrawable_epoch > epoch
            || withdrawals.len() == max_pending_partials_per_withdrawals_sweep
        {
            break;
        }

        let validator_balance = state.balances().get(withdrawal.index).copied()?;
        let validator = state.validators().get(withdrawal.index)?;
        let has_sufficient_effective_balance =
            validator.effective_balance >= P::MIN_ACTIVATION_BALANCE;
        let has_excess_balance = validator_balance > P::MIN_ACTIVATION_BALANCE;

        if validator.exit_epoch == FAR_FUTURE_EPOCH
            && has_sufficient_effective_balance
            && has_excess_balance
        {
            let withdrawable_balance = withdrawal
                .amount
                .min(validator_balance - P::MIN_ACTIVATION_BALANCE);

            let mut address = ExecutionAddress::zero();

            address.assign_from_slice(&validator.withdrawal_credentials[12..]);

            withdrawals.push(Withdrawal {
                index: withdrawal_index,
                validator_index: withdrawal.index,
                address,
                amount: withdrawable_balance,
            });

            withdrawal_index += 1;
        }
    }

    let partial_withdrawals_count = withdrawals.len();

    // > Sweep for remaining
    for _ in 0..bound {
        let balance = state.balances().get(validator_index).copied()?;
        let validator = state.validators().get(validator_index)?;

        let address = validator
            .withdrawal_credentials
            .as_bytes()
            .index(H256::len_bytes() - ExecutionAddress::len_bytes()..)
            .pipe(ExecutionAddress::from_slice);

        if is_fully_withdrawable_validator(validator, balance, epoch) {
            withdrawals.push(Withdrawal {
                index: withdrawal_index,
                validator_index,
                address,
                amount: balance,
            });

            withdrawal_index = withdrawal_index
                .checked_add(1)
                .ok_or(Error::<P>::WithdrawalIndexOverflow)?;
        } else if is_partially_withdrawable_validator::<P>(validator, balance) {
            withdrawals.push(Withdrawal {
                index: withdrawal_index,
                validator_index,
                address,
                amount: balance
                    .checked_sub(get_validator_max_effective_balance::<P>(validator))
                    .expect(
                        "is_partially_withdrawable_validator should only \
                         return true if the validator has excess balance",
                    ),
            });

            withdrawal_index = withdrawal_index
                .checked_add(1)
                .ok_or(Error::<P>::WithdrawalIndexOverflow)?;
        }

        if withdrawals.len() == P::MaxWithdrawalsPerPayload::USIZE {
            break;
        }

        validator_index = validator_index
            .checked_add(1)
            .ok_or(Error::<P>::ValidatorIndexOverflow)?
            .checked_rem(total_validators)
            .expect("total_validators being 0 should prevent the loop from being executed");
    }

    Ok((withdrawals, partial_withdrawals_count))
}

fn process_execution_payload<P: Preset>(
    config: &Config,
    state: &mut ElectraBeaconState<P>,
    block_root: H256,
    body: &BeaconBlockBody<P>,
    execution_engine: impl ExecutionEngine<P>,
) -> Result<()> {
    let payload = &body.execution_payload;

    // > Verify consistency of the parent hash with respect to the previous execution payload header
    let in_state = state.latest_execution_payload_header.block_hash;
    let in_block = payload.parent_hash;

    ensure!(
        in_state == in_block,
        Error::<P>::ExecutionPayloadParentHashMismatch { in_state, in_block },
    );

    // > Verify prev_randao
    let in_state = get_randao_mix(state, get_current_epoch(state));
    let in_block = payload.prev_randao;

    ensure!(
        in_state == in_block,
        Error::<P>::ExecutionPayloadPrevRandaoMismatch { in_state, in_block },
    );

    // > Verify timestamp
    let computed = compute_timestamp_at_slot(config, state, state.slot);
    let in_block = payload.timestamp;

    ensure!(
        computed == in_block,
        Error::<P>::ExecutionPayloadTimestampMismatch { computed, in_block },
    );

    // > [New in Deneb:EIP4844] Verify commitments are under limit
    let maximum = P::MaxBlobsPerBlock::USIZE;
    let in_block = body.blob_kzg_commitments.len();

    ensure!(
        in_block <= maximum,
        Error::<P>::TooManyBlockKzgCommitments { in_block },
    );

    // TODO(feature/electra): Verify `is_valid_block_hash`.
    // TODO(feature/electra): Verify `versioned_hashes`.
    // > Verify the execution payload is valid
    let versioned_hashes = body
        .blob_kzg_commitments
        .iter()
        .copied()
        .map(kzg_commitment_to_versioned_hash)
        .collect();

    execution_engine.notify_new_payload(
        block_root,
        payload.clone().into(),
        // TODO(feature/electra): ExecutionPayloadParams::Electra
        Some(ExecutionPayloadParams::Deneb {
            versioned_hashes,
            parent_beacon_block_root: state.latest_block_header.parent_root,
        }),
        None,
    )?;

    // > Cache execution payload header
    state.latest_execution_payload_header = ExecutionPayloadHeader::from(payload);

    Ok(())
}

pub fn process_operations<P: Preset, V: Verifier>(
    config: &Config,
    state: &mut impl PostElectraBeaconState<P>,
    body: &impl PostElectraBeaconBlockBody<P>,
    mut verifier: V,
    mut slot_report: impl SlotReport,
) -> Result<()> {
    // > [Modified in Electra:EIP6110]
    // > Disable former deposit mechanism once all prior deposits are processed
    let eth1_deposit_index_limit = state
        .eth1_data()
        .deposit_count
        .min(state.deposit_requests_start_index());

    let in_block = body.deposits().len().try_into()?;

    if state.eth1_deposit_index() < eth1_deposit_index_limit {
        let computed =
            P::MaxDeposits::U64.min(eth1_deposit_index_limit - state.eth1_deposit_index());

        ensure!(
            computed == in_block,
            Error::<P>::DepositCountMismatch { computed, in_block },
        );
    } else {
        ensure!(
            in_block == 0,
            Error::<P>::DepositCountMismatch {
                computed: 0,
                in_block
            },
        );
    }

    for proposer_slashing in body.proposer_slashings().iter().copied() {
        process_proposer_slashing(
            config,
            state,
            proposer_slashing,
            &mut verifier,
            &mut slot_report,
        )?;
    }

    for attester_slashing in body.attester_slashings() {
        process_attester_slashing(
            config,
            state,
            attester_slashing,
            &mut verifier,
            &mut slot_report,
        )?;
    }

    // TODO: update on https://github.com/ethereum/consensus-specs/blob/v1.5.0-alpha.1/specs/electra/beacon-chain.md#modified-process_attestation
    // Parallel iteration with Rayon has some overhead, which is most noticeable when the active
    // thread pool is busy. `ParallelIterator::collect` appears to wait for worker threads to become
    // available even if the current thread is itself a worker thread. This tends to happen when
    // verifying signatures for batches of blocks outside the state transition function.
    // Fortunately, the other validations in `validate_attestation_with_verifier` take a negligible
    // amount of time, so we can avoid the issue by running them sequentially.
    if V::IS_NULL {
        for attestation in body.attestations() {
            validate_attestation_with_verifier(config, state, attestation, &mut verifier)?;
        }
    } else {
        initialize_shuffled_indices(state, body.attestations().iter())?;

        let triples = body
            .attestations()
            .par_iter()
            .map(|attestation| {
                let mut triple = Triple::default();

                validate_attestation_with_verifier(config, state, attestation, &mut triple)?;

                Ok(triple)
            })
            .collect::<Result<Vec<_>>>()?;

        verifier.extend(triples, SignatureKind::Attestation)?;
    }

    for attestation in body.attestations() {
        apply_attestation(state, attestation, &mut slot_report)?;
    }

    // The conditional is not needed for correctness.
    // It only serves to avoid overhead when processing blocks with no deposits.
    if !body.deposits().is_empty() {
        let combined_deposits =
            unphased::validate_deposits(config, state, body.deposits().iter().copied())?;

        let deposit_count = body.deposits().len();

        // > Deposits must be processed in order
        *state.eth1_deposit_index_mut() += DepositIndex::try_from(deposit_count)?;

        apply_deposits(state, combined_deposits, slot_report)?;
    }

    for voluntary_exit in body.voluntary_exits().iter().copied() {
        process_voluntary_exit(config, state, voluntary_exit, &mut verifier)?;
    }

    for bls_to_execution_change in body.bls_to_execution_changes().iter().copied() {
        capella::process_bls_to_execution_change(
            config,
            state,
            bls_to_execution_change,
            &mut verifier,
        )?;
    }

    Ok(())
}

pub fn process_proposer_slashing<P: Preset>(
    config: &Config,
    state: &mut impl PostElectraBeaconState<P>,
    proposer_slashing: ProposerSlashing,
    verifier: impl Verifier,
    slot_report: impl SlotReport,
) -> Result<()> {
    unphased::validate_proposer_slashing_with_verifier(config, state, proposer_slashing, verifier)?;

    let index = proposer_slashing.signed_header_1.message.proposer_index;

    slash_validator(
        config,
        state,
        index,
        None,
        SlashingKind::Proposer,
        slot_report,
    )
}

pub fn process_attester_slashing<P: Preset>(
    config: &Config,
    state: &mut impl PostElectraBeaconState<P>,
    attester_slashing: &impl AttesterSlashing<P>,
    verifier: impl Verifier,
    mut slot_report: impl SlotReport,
) -> Result<()> {
    let slashable_indices = unphased::validate_attester_slashing_with_verifier(
        config,
        state,
        attester_slashing,
        verifier,
    )?;

    for validator_index in slashable_indices {
        slash_validator(
            config,
            state,
            validator_index,
            None,
            SlashingKind::Attester,
            &mut slot_report,
        )?;
    }

    Ok(())
}

pub fn apply_attestation<P: Preset>(
    state: &mut impl PostElectraBeaconState<P>,
    attestation: &Attestation<P>,
    mut slot_report: impl SlotReport,
) -> Result<()> {
    // > Participation flag indices
    let inclusion_delay = state.slot() - attestation.data.slot;
    let participation_flags =
        get_attestation_participation_flags(state, attestation.data, inclusion_delay)?;

    // > Update epoch participation flags
    let base_reward_per_increment = get_base_reward_per_increment(state);

    let attesting_indices_with_base_rewards = get_attesting_indices(state, attestation)?
        .into_iter()
        .map(|validator_index| {
            let base_reward = get_base_reward(state, validator_index, base_reward_per_increment)?;
            Ok((validator_index, base_reward))
        })
        .collect::<Result<Vec<_>>>()?;

    let epoch_participation = match attestation_epoch(state, attestation.data.target.epoch)? {
        AttestationEpoch::Previous => state.previous_epoch_participation_mut(),
        AttestationEpoch::Current => state.current_epoch_participation_mut(),
    };

    let mut proposer_reward_numerator = 0;

    for (validator_index, base_reward) in attesting_indices_with_base_rewards {
        let epoch_participation = epoch_participation.get_mut(validator_index)?;

        for (flag_index, weight) in PARTICIPATION_FLAG_WEIGHTS {
            if participation_flags.get_bit(flag_index) && !epoch_participation.get_bit(flag_index) {
                proposer_reward_numerator += base_reward * weight;
            }
        }

        *epoch_participation |= participation_flags;
    }

    // > Reward proposer
    let proposer_index = get_beacon_proposer_index(state)?;
    let proposer_reward_denominator =
        (WEIGHT_DENOMINATOR.get() - PROPOSER_WEIGHT) * WEIGHT_DENOMINATOR.get() / PROPOSER_WEIGHT;
    let proposer_reward = proposer_reward_numerator / proposer_reward_denominator;

    increase_balance(balance(state, proposer_index)?, proposer_reward);

    slot_report.add_attestation_reward(proposer_reward);
    slot_report.update_performance(
        state,
        attestation.data,
        get_attesting_indices(state, attestation)?,
    )?;

    Ok(())
}

pub fn validate_attestation_with_verifier<P: Preset>(
    config: &Config,
    state: &impl BeaconState<P>,
    attestation: &Attestation<P>,
    verifier: impl Verifier,
) -> Result<()> {
    let AttestationData {
        slot: attestation_slot,
        index,
        source,
        target,
        ..
    } = attestation.data;

    let attestation_epoch = attestation_epoch(state, target.epoch)?;

    // Cause a compilation error if a new variant is added to `AttestationEpoch`.
    // Blocks cannot contain attestations from the future or epochs before the previous one.
    match attestation_epoch {
        AttestationEpoch::Previous | AttestationEpoch::Current => {}
    }

    ensure!(
        target.epoch == compute_epoch_at_slot::<P>(attestation_slot),
        Error::AttestationTargetsWrongEpoch {
            attestation: attestation.clone().into(),
        },
    );

    ensure!(
        attestation_slot + P::MIN_ATTESTATION_INCLUSION_DELAY.get() <= state.slot(),
        Error::<P>::AttestationOutsideInclusionRange {
            state_slot: state.slot(),
            attestation_slot,
        },
    );

    ensure!(
        index == 0,
        Error::<P>::AttestationWithNonZeroCommitteeIndex {
            attestation: attestation.clone().into(),
        },
    );

    // Don't check the length of `attestation.aggregation_bits`.
    // It's already done in `get_attesting_indices`, which is called by `get_indexed_attestation`.

    let in_state = match attestation_epoch {
        AttestationEpoch::Previous => state.previous_justified_checkpoint(),
        AttestationEpoch::Current => state.current_justified_checkpoint(),
    };
    let in_block = source;

    ensure!(
        in_state == in_block,
        Error::<P>::AttestationSourceMismatch { in_state, in_block },
    );

    let indexed_attestation = get_indexed_attestation(state, attestation)?;

    // > Verify signature
    validate_constructed_indexed_attestation(config, state, &indexed_attestation, verifier)
}

// This is used to compute the genesis state.
// Unlike `process_deposit`, this doesn't verify `Deposit.proof`.
// Checking deposit proofs during genesis is redundant since we would be the ones constructing them.
//
// This could be implemented in terms of `validate_deposits` if the latter were modified to make
// proof checking optional, but the overhead of Rayon and `multi_verify` for single deposits is
// enough to slow down genesis by over 50%.
pub fn process_deposit_data<P: Preset>(
    config: &Config,
    state: &mut impl PostElectraBeaconState<P>,
    deposit_data: DepositData,
) -> Result<Option<ValidatorIndex>> {
    let DepositData {
        pubkey,
        withdrawal_credentials,
        amount,
        signature,
    } = deposit_data;

    *state.eth1_deposit_index_mut() += 1;

    if let Some(validator_index) = index_of_public_key(state, pubkey) {
        let combined_deposit = CombinedDeposit::TopUp {
            validator_index,
            withdrawal_credentials: vec![withdrawal_credentials],
            amounts: smallvec![amount],
        };

        apply_deposits(state, core::iter::once(combined_deposit), NullSlotReport)?;

        return Ok(Some(validator_index));
    }

    // > Verify the deposit signature (proof of possession)
    // > which is not checked by the deposit contract
    let deposit_message = DepositMessage::from(deposit_data);

    let pubkey = pubkey.into();

    // > Fork-agnostic domain since deposits are valid across forks
    if deposit_message.verify(config, signature, &pubkey).is_ok() {
        let validator_index = state.validators().len_u64();

        let combined_deposit = CombinedDeposit::NewValidator {
            pubkey,
            withdrawal_credentials,
            amounts: smallvec![amount],
        };

        apply_deposits(state, core::iter::once(combined_deposit), NullSlotReport)?;

        return Ok(Some(validator_index));
    }

    Ok(None)
}

fn apply_deposits<P: Preset>(
    state: &mut impl PostElectraBeaconState<P>,
    combined_deposits: impl IntoIterator<Item = CombinedDeposit>,
    mut slot_report: impl SlotReport,
) -> Result<()> {
    for combined_deposit in combined_deposits {
        match combined_deposit {
            // > Add validator and balance entries
            CombinedDeposit::NewValidator {
                pubkey,
                withdrawal_credentials,
                amounts,
            } => {
                let public_key_bytes = pubkey.to_bytes();

                let validator = Validator {
                    pubkey,
                    withdrawal_credentials,
                    effective_balance: 0,
                    slashed: false,
                    activation_eligibility_epoch: FAR_FUTURE_EPOCH,
                    activation_epoch: FAR_FUTURE_EPOCH,
                    exit_epoch: FAR_FUTURE_EPOCH,
                    withdrawable_epoch: FAR_FUTURE_EPOCH,
                };

                let validator_index = state.validators().len_u64();

                state.validators_mut().push(validator)?;
                state.balances_mut().push(0)?;
                state.previous_epoch_participation_mut().push(0)?;
                state.current_epoch_participation_mut().push(0)?;
                state.inactivity_scores_mut().push(0)?;

                state
                    .cache_mut()
                    .validator_indices
                    .get_mut()
                    .expect(
                        "state.cache.validator_indices is initialized by \
                         index_of_public_key, which is called before apply_deposits",
                    )
                    .insert(public_key_bytes, validator_index);

                for amount in amounts {
                    state
                        .pending_balance_deposits_mut()
                        .push(PendingBalanceDeposit {
                            index: validator_index,
                            amount,
                        })?;

                    // TODO(feature/electra):
                    slot_report.add_deposit(validator_index, amount);
                }
            }
            // > Increase balance by deposit amount
            CombinedDeposit::TopUp {
                validator_index,
                withdrawal_credentials,
                amounts,
            } => {
                for amount in amounts {
                    state
                        .pending_balance_deposits_mut()
                        .push(PendingBalanceDeposit {
                            index: validator_index,
                            amount,
                        })?;

                    slot_report.add_deposit(validator_index, amount);
                }

                let validator = state.validators().get(validator_index)?;

                if has_eth1_withdrawal_credential(validator)
                    && withdrawal_credentials
                        .into_iter()
                        .any(is_compounding_withdrawal_credential)
                {
                    switch_to_compounding_validator(state, validator_index)?;
                }
            }
        }
    }

    Ok(())
}

pub fn process_voluntary_exit<P: Preset>(
    config: &Config,
    state: &mut impl PostElectraBeaconState<P>,
    signed_voluntary_exit: SignedVoluntaryExit,
    verifier: impl Verifier,
) -> Result<()> {
    validate_voluntary_exit_with_verifier(config, state, signed_voluntary_exit, verifier)?;

    // > Initiate exit
    initiate_validator_exit(config, state, signed_voluntary_exit.message.validator_index)
}

#[allow(dead_code)]
pub fn validate_voluntary_exit<P: Preset>(
    config: &Config,
    state: &impl PostElectraBeaconState<P>,
    signed_voluntary_exit: SignedVoluntaryExit,
) -> Result<()> {
    validate_voluntary_exit_with_verifier(config, state, signed_voluntary_exit, SingleVerifier)
}

fn validate_voluntary_exit_with_verifier<P: Preset>(
    config: &Config,
    state: &impl PostElectraBeaconState<P>,
    signed_voluntary_exit: SignedVoluntaryExit,
    verifier: impl Verifier,
) -> Result<()> {
    unphased::validate_voluntary_exit_with_verifier(
        config,
        state,
        signed_voluntary_exit,
        verifier,
    )?;

    // > [New in Electra:EIP7251] Only exit validator if it has no pending withdrawals in the queue 
    ensure!(
        get_pending_balance_to_withdraw(state, signed_voluntary_exit.message.validator_index) == 0,
        Error::<P>::VoluntaryExitWithPendingWithdrawals,
    );

    Ok(())
}

fn process_withdrawal_request<P: Preset>(
    config: &Config,
    state: &mut impl PostElectraBeaconState<P>,
    withdrawal_request: WithdrawalRequest,
) -> Result<()> {
    let amount = withdrawal_request.amount;
    let is_full_exit_request = amount == FULL_EXIT_REQUEST_AMOUNT;

    // > If partial withdrawal queue is full, only full exits are processed
    if state.pending_partial_withdrawals().len_usize() == P::PendingPartialWithdrawalsLimit::USIZE
        && !is_full_exit_request
    {
        return Ok(());
    }

    // > Verify pubkey exists
    let request_pubkey = withdrawal_request.validator_pubkey;
    let Some(index) = index_of_public_key(state, request_pubkey) else {
        return Ok(());
    };
    let validator_balance = *balance(state, index)?;
    let validator = state.validators().get(index)?;

    // > Verify withdrawal credentials
    let has_correct_credential = has_execution_withdrawal_credential(validator);
    let source_address = validator
        .withdrawal_credentials
        .as_bytes()
        .index(H256::len_bytes() - ExecutionAddress::len_bytes()..)
        .pipe(ExecutionAddress::from_slice);
    let is_correct_source_address =
        source_address == withdrawal_request.source_address;

    if !(has_correct_credential && is_correct_source_address) {
        return Ok(());
    }

    // > Verify the validator is active
    if !is_active_validator(validator, get_current_epoch(state)) {
        return Ok(());
    }

    // > Verify exit has not been initiated
    if validator.exit_epoch != FAR_FUTURE_EPOCH {
        return Ok(());
    }

    // > Verify the validator has been active long enough
    if get_current_epoch(state) < validator.activation_epoch + config.shard_committee_period {
        return Ok(());
    }

    let pending_balance_to_withdraw = get_pending_balance_to_withdraw(state, index);

    if is_full_exit_request {
        // > Only exit validator if it has no pending withdrawals in the queue
        if pending_balance_to_withdraw == 0 {
            initiate_validator_exit(config, state, index)?;
        }

        return Ok(());
    }

    let has_sufficient_effective_balance = validator.effective_balance >= P::MIN_ACTIVATION_BALANCE;
    let has_excess_balance =
        validator_balance > P::MIN_ACTIVATION_BALANCE + pending_balance_to_withdraw;

    // > Only allow partial withdrawals with compounding withdrawal credentials
    if has_compounding_withdrawal_credential(validator)
        && has_sufficient_effective_balance
        && has_excess_balance
    {
        let to_withdraw =
            amount.min(validator_balance - P::MIN_ACTIVATION_BALANCE - pending_balance_to_withdraw);
        let exit_queue_epoch = compute_exit_epoch_and_update_churn(config, state, to_withdraw);
        let withdrawable_epoch = exit_queue_epoch + config.min_validator_withdrawability_delay;

        state
            .pending_partial_withdrawals_mut()
            .push(PendingPartialWithdrawal {
                index,
                amount: to_withdraw,
                withdrawable_epoch,
            })?;
    }

    Ok(())
}

fn process_deposit_request<P: Preset>(
    config: &Config,
    state: &mut impl PostElectraBeaconState<P>,
    deposit_request: DepositRequest,
    mut slot_report: impl SlotReport,
) -> Result<()> {
    let DepositRequest {
        pubkey,
        withdrawal_credentials,
        amount,
        signature,
        index,
    } = deposit_request;

    // > Set deposit request start index
    if state.deposit_requests_start_index() == UNSET_DEPOSIT_REQUESTS_START_INDEX {
        *state.deposit_requests_start_index_mut() = index;
    }

    let deposit = Deposit {
        data: DepositData {
            pubkey,
            withdrawal_credentials,
            amount,
            signature,
        },
        ..Deposit::default()
    };

    let combined_deposits = unphased::validate_deposits_without_verifying_merkle_branch(
        config,
        state,
        core::iter::once(deposit),
    )?;

    apply_deposits(state, combined_deposits, &mut slot_report)?;

    Ok(())
}

<<<<<<< HEAD
pub fn process_consolidation_request<P: Preset>(
=======
#[allow(clippy::too_many_lines)]
pub fn process_consolidation<P: Preset>(
>>>>>>> 085dbbed
    config: &Config,
    state: &mut impl PostElectraBeaconState<P>,
    consolidation_request: ConsolidationRequest,
) -> Result<()> {
    let ConsolidationRequest {
        source_address,
        source_pubkey,
        target_pubkey,
    } = consolidation_request;

    // > If the pending consolidations queue is full, consolidation requests are ignored
    if state.pending_consolidations().len_usize() == P::PendingConsolidationsLimit::USIZE {
        return Ok(());
    }

    // > If there is too little available consolidation churn limit, consolidation requests are ignored
    if get_consolidation_churn_limit(config, state) <= P::MIN_ACTIVATION_BALANCE {
        return Ok(());
    }

    // > Verify pubkeys exists
    let Some(source_index) = index_of_public_key(state, source_pubkey) else {
        return Ok(());
    };
    let Some(target_index) = index_of_public_key(state, target_pubkey) else {
        return Ok(());
    };

    let source_validator = state.validators().get(source_index)?;
    let target_validator = state.validators().get(target_index)?;

    // > Verify that source != target, so a consolidation cannot be used as an exit.
    if source_index == target_index {
        return Ok(());
    }

    // > Verify source withdrawal credentials
    let has_correct_credential = has_execution_withdrawal_credential(source_validator);
    let prefix_len = H256::len_bytes() - ExecutionAddress::len_bytes();
    let computed_source_address = ExecutionAddress::from_slice(&source_validator.withdrawal_credentials[prefix_len..]);
    if !(has_correct_credential && computed_source_address == source_address) {
        return Ok(());
    }

    // > Verify that target has execution withdrawal credentials
    if !has_execution_withdrawal_credential(target_validator) {
        return Ok(());
    }

    // > Verify the source and the target are active
    let current_epoch = get_current_epoch(state);
    if !is_active_validator(source_validator, current_epoch) {
        return Ok(());
    }
    if !is_active_validator(target_validator, current_epoch) {
        return Ok(());
    }

    // > Verify exits for source and target have not been initiated
    if source_validator.exit_epoch != FAR_FUTURE_EPOCH {
        return Ok(());
    }
    if target_validator.exit_epoch != FAR_FUTURE_EPOCH {
        return Ok(());
    }

    // > Initiate source validator exit and append pending consolidation
    let exit_epoch = compute_consolidation_epoch_and_update_churn(
        config,
        state,
        source_validator.effective_balance,
    );
    let source_validator = state.validators_mut().get_mut(source_index)?;

    source_validator.exit_epoch = exit_epoch;
    source_validator.withdrawable_epoch =
        source_validator.exit_epoch + config.min_validator_withdrawability_delay;

    state
        .pending_consolidations_mut()
        .push(PendingConsolidation {
            source_index: source_index,
            target_index: target_index,
        })?;

    Ok(())
}

#[cfg(test)]
mod spec_tests {
    use core::fmt::Debug;

    use execution_engine::MockExecutionEngine;
    use helper_functions::verifier::{NullVerifier, SingleVerifier};
    use serde::Deserialize;
    use spec_test_utils::{BlsSetting, Case};
    use ssz::SszReadDefault;
    use test_generator::test_resources;
    use types::{
        electra::containers::{Attestation, AttesterSlashing, ExecutionPayload},
        phase0::containers::Deposit,
        preset::{Mainnet, Minimal},
    };

    use super::*;

    // We only honor `bls_setting` in `Attestation` tests. They are the only ones that set it to 2.

    #[derive(Deserialize)]
    struct Execution {
        execution_valid: bool,
    }

    macro_rules! processing_tests {
        (
            $module_name: ident,
            $processing_function: expr,
            $operation_name: literal,
            $mainnet_glob: literal,
            $minimal_glob: literal,
        ) => {
            mod $module_name {
                use super::*;

                #[test_resources($mainnet_glob)]
                fn mainnet(case: Case) {
                    run_processing_case_specialized::<Mainnet>(case);
                }

                #[test_resources($minimal_glob)]
                fn minimal(case: Case) {
                    run_processing_case_specialized::<Minimal>(case);
                }

                fn run_processing_case_specialized<P: Preset>(case: Case) {
                    run_processing_case::<P, _>(case, $operation_name, $processing_function);
                }
            }
        };
    }

    macro_rules! validation_tests {
        (
            $module_name: ident,
            $validation_function: expr,
            $operation_name: literal,
            $mainnet_glob: literal,
            $minimal_glob: literal,
        ) => {
            mod $module_name {
                use super::*;

                #[test_resources($mainnet_glob)]
                fn mainnet(case: Case) {
                    run_validation_case_specialized::<Mainnet>(case);
                }

                #[test_resources($minimal_glob)]
                fn minimal(case: Case) {
                    run_validation_case_specialized::<Minimal>(case);
                }

                fn run_validation_case_specialized<P: Preset>(case: Case) {
                    run_validation_case::<P, _, _>(case, $operation_name, $validation_function);
                }
            }
        };
    }

    // Test files for `process_block_header` are named `block.*` and contain `BeaconBlock`s.
    processing_tests! {
        process_block_header,
        |_, state, block: BeaconBlock<_>, _| unphased::process_block_header(state, &block),
        "block",
        "consensus-spec-tests/tests/mainnet/electra/operations/block_header/*/*",
        "consensus-spec-tests/tests/minimal/electra/operations/block_header/*/*",
    }

    processing_tests! {
        process_proposer_slashing,
        |config, state, proposer_slashing, _| {
            process_proposer_slashing(
                config,
                state,
                proposer_slashing,
                SingleVerifier,
                NullSlotReport,
            )
        },
        "proposer_slashing",
        "consensus-spec-tests/tests/mainnet/electra/operations/proposer_slashing/*/*",
        "consensus-spec-tests/tests/minimal/electra/operations/proposer_slashing/*/*",
    }

    processing_tests! {
        process_attester_slashing,
        |config, state, attester_slashing: AttesterSlashing<P>, _| {
            process_attester_slashing(
                config,
                state,
                &attester_slashing,
                SingleVerifier,
                NullSlotReport,
            )
        },
        "attester_slashing",
        "consensus-spec-tests/tests/mainnet/electra/operations/attester_slashing/*/*",
        "consensus-spec-tests/tests/minimal/electra/operations/attester_slashing/*/*",
    }

    processing_tests! {
        process_attestation,
        |config, state, attestation, bls_setting| {
            process_attestation(
                config,
                state,
                &attestation,
                bls_setting,
            )
        },
        "attestation",
        "consensus-spec-tests/tests/mainnet/electra/operations/attestation/*/*",
        "consensus-spec-tests/tests/minimal/electra/operations/attestation/*/*",
    }

    processing_tests! {
        process_bls_to_execution_change,
        |config, state, bls_to_execution_change, _| {
            capella::process_bls_to_execution_change(
                config,
                state,
                bls_to_execution_change,
                SingleVerifier,
            )
        },
        "address_change",
        "consensus-spec-tests/tests/mainnet/electra/operations/bls_to_execution_change/*/*",
        "consensus-spec-tests/tests/minimal/electra/operations/bls_to_execution_change/*/*",
    }

    processing_tests! {
        process_deposit,
        |config, state, deposit, _| process_deposit(config, state, deposit),
        "deposit",
        "consensus-spec-tests/tests/mainnet/electra/operations/deposit/*/*",
        "consensus-spec-tests/tests/minimal/electra/operations/deposit/*/*",
    }

    // `process_deposit_data` reimplements deposit validation differently for performance reasons,
    // so we need to test it separately.
    processing_tests! {
        process_deposit_data,
        |config, state, deposit, _| {
            unphased::verify_deposit_merkle_branch(state, state.eth1_deposit_index, deposit)?;
            process_deposit_data(config, state, deposit.data)?;
            Ok(())
        },
        "deposit",
        "consensus-spec-tests/tests/mainnet/electra/operations/deposit/*/*",
        "consensus-spec-tests/tests/minimal/electra/operations/deposit/*/*",
    }

    processing_tests! {
        process_voluntary_exit,
        |config, state, voluntary_exit, _| {
            process_voluntary_exit(
                config,
                state,
                voluntary_exit,
                SingleVerifier,
            )
        },
        "voluntary_exit",
        "consensus-spec-tests/tests/mainnet/electra/operations/voluntary_exit/*/*",
        "consensus-spec-tests/tests/minimal/electra/operations/voluntary_exit/*/*",
    }

    processing_tests! {
        process_sync_aggregate,
        |config, state, sync_aggregate, _| {
            altair::process_sync_aggregate(
                config,
                state,
                sync_aggregate,
                SingleVerifier,
                NullSlotReport,
            )
        },
        "sync_aggregate",
        "consensus-spec-tests/tests/mainnet/electra/operations/sync_aggregate/*/*",
        "consensus-spec-tests/tests/minimal/electra/operations/sync_aggregate/*/*",
    }

    processing_tests! {
        process_deposit_request,
        |config, state, deposit_request, _| process_deposit_request(config, state, deposit_request, NullSlotReport),
        "deposit_request",
        "consensus-spec-tests/tests/mainnet/electra/operations/deposit_request/*/*",
        "consensus-spec-tests/tests/minimal/electra/operations/deposit_request/*/*",
    }

    processing_tests! {
        process_withdrawal_request,
        |config, state, withdrawal_request, _| process_withdrawal_request(config, state, withdrawal_request),
        "withdrawal_request",
        "consensus-spec-tests/tests/mainnet/electra/operations/withdrawal_request/*/*",
        "consensus-spec-tests/tests/minimal/electra/operations/withdrawal_request/*/*",
    }

    validation_tests! {
        validate_proposer_slashing,
        |config, state, proposer_slashing| {
            unphased::validate_proposer_slashing(config, state, proposer_slashing)
        },
        "proposer_slashing",
        "consensus-spec-tests/tests/mainnet/electra/operations/proposer_slashing/*/*",
        "consensus-spec-tests/tests/minimal/electra/operations/proposer_slashing/*/*",
    }

    validation_tests! {
        validate_attester_slashing,
        |config, state, attester_slashing: AttesterSlashing<P>| {
            unphased::validate_attester_slashing(config, state, &attester_slashing)
        },
        "attester_slashing",
        "consensus-spec-tests/tests/mainnet/electra/operations/attester_slashing/*/*",
        "consensus-spec-tests/tests/minimal/electra/operations/attester_slashing/*/*",
    }

    validation_tests! {
        validate_voluntary_exit,
        |config, state, voluntary_exit| {
            validate_voluntary_exit(config, state, voluntary_exit)
        },
        "voluntary_exit",
        "consensus-spec-tests/tests/mainnet/electra/operations/voluntary_exit/*/*",
        "consensus-spec-tests/tests/minimal/electra/operations/voluntary_exit/*/*",
    }

    // TODO(feature/electra): comment this & run missing test script
    validation_tests! {
        validate_bls_to_execution_change,
        |config, state, bls_to_execution_change| {
            capella::validate_bls_to_execution_change(config, state, bls_to_execution_change)
        },
        "address_change",
        "consensus-spec-tests/tests/mainnet/electra/operations/bls_to_execution_change/*/*",
        "consensus-spec-tests/tests/minimal/electra/operations/bls_to_execution_change/*/*",
    }

    #[test_resources("consensus-spec-tests/tests/mainnet/electra/operations/execution_payload/*/*")]
    fn mainnet_execution_payload(case: Case) {
        run_execution_payload_case::<Mainnet>(case);
    }

    #[test_resources("consensus-spec-tests/tests/minimal/electra/operations/execution_payload/*/*")]
    fn minimal_execution_payload(case: Case) {
        run_execution_payload_case::<Minimal>(case);
    }

    #[test_resources("consensus-spec-tests/tests/mainnet/electra/operations/withdrawals/*/*")]
    fn mainnet_withdrawals(case: Case) {
        run_withdrawals_case::<Mainnet>(case);
    }

    #[test_resources("consensus-spec-tests/tests/minimal/electra/operations/withdrawals/*/*")]
    fn minimal_withdrawals(case: Case) {
        run_withdrawals_case::<Minimal>(case);
    }

    fn run_processing_case<P: Preset, O: SszReadDefault>(
        case: Case,
        operation_name: &str,
        processing_function: impl FnOnce(
            &Config,
            &mut ElectraBeaconState<P>,
            O,
            BlsSetting,
        ) -> Result<()>,
    ) {
        let mut state = case.ssz_default("pre");
        let operation = case.ssz_default(operation_name);
        let post_option = case.try_ssz_default("post");
        let bls_setting = case.meta().bls_setting;

        let result = processing_function(&P::default_config(), &mut state, operation, bls_setting)
            .map(|()| state);

        if let Some(expected_post) = post_option {
            let actual_post = result.expect("operation processing should succeed");
            assert_eq!(actual_post, expected_post);
        } else {
            result.expect_err("operation processing should fail");
        }
    }

    fn run_validation_case<P: Preset, O: SszReadDefault, R: Debug>(
        case: Case,
        operation_name: &str,
        validation_function: impl FnOnce(&Config, &mut ElectraBeaconState<P>, O) -> Result<R>,
    ) {
        let mut state = case.ssz_default("pre");
        let operation = case.ssz_default(operation_name);
        let post_exists = case.exists("post");

        let result = validation_function(&P::default_config(), &mut state, operation);

        if post_exists {
            result.expect("validation should succeed");
        } else {
            result.expect_err("validation should fail");
        }
    }

    fn run_execution_payload_case<P: Preset>(case: Case) {
        let mut state = case.ssz_default::<ElectraBeaconState<P>>("pre");
        let body = case.ssz_default("body");
        let post_option = case.try_ssz_default("post");
        let Execution { execution_valid } = case.yaml("execution");
        let execution_engine = MockExecutionEngine::new(execution_valid, false);

        let result = process_execution_payload(
            &P::default_config(),
            &mut state,
            H256::default(),
            &body,
            &execution_engine,
        )
        .map(|()| state);

        if let Some(expected_post) = post_option {
            let actual_post = result.expect("execution payload processing should succeed");
            assert_eq!(actual_post, expected_post);
        } else {
            result.expect_err("execution payload processing should fail");
        }
    }

    fn run_withdrawals_case<P: Preset>(case: Case) {
        let mut state = case.ssz_default::<ElectraBeaconState<P>>("pre");
        let payload = case.ssz_default::<ExecutionPayload<P>>("execution_payload");
        let post_option = case.try_ssz_default("post");

        let result = process_withdrawals(&mut state, &payload).map(|()| state);

        if let Some(expected_post) = post_option {
            let actual_post = result.expect("withdrawals processing should succeed");
            assert_eq!(actual_post, expected_post);
        } else {
            result.expect_err("withdrawals processing should fail");
        }
    }

    fn process_attestation<P: Preset>(
        config: &Config,
        state: &mut ElectraBeaconState<P>,
        attestation: &Attestation<P>,
        bls_setting: BlsSetting,
    ) -> Result<()> {
        match bls_setting {
            BlsSetting::Optional | BlsSetting::Required => {
                validate_attestation_with_verifier(config, state, attestation, SingleVerifier)?
            }
            BlsSetting::Ignored => {
                validate_attestation_with_verifier(config, state, attestation, NullVerifier)?
            }
        }

        apply_attestation(state, attestation, NullSlotReport)
    }

    fn process_deposit<P: Preset>(
        config: &Config,
        state: &mut ElectraBeaconState<P>,
        deposit: Deposit,
    ) -> Result<()> {
        let combined_deposits =
            unphased::validate_deposits(config, state, core::iter::once(deposit))?;

        // > Deposits must be processed in order
        *state.eth1_deposit_index_mut() += 1;

        apply_deposits(state, combined_deposits, NullSlotReport)
    }
}<|MERGE_RESOLUTION|>--- conflicted
+++ resolved
@@ -1032,12 +1032,9 @@
     Ok(())
 }
 
-<<<<<<< HEAD
+
+#[allow(clippy::too_many_lines)]
 pub fn process_consolidation_request<P: Preset>(
-=======
-#[allow(clippy::too_many_lines)]
-pub fn process_consolidation<P: Preset>(
->>>>>>> 085dbbed
     config: &Config,
     state: &mut impl PostElectraBeaconState<P>,
     consolidation_request: ConsolidationRequest,
