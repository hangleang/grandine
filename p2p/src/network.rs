use core::{cmp::Ordering, convert::Infallible as Never, fmt::Display, time::Duration};
use std::{
    collections::{BTreeMap, HashMap, HashSet},
    sync::Arc,
    time::Instant,
};

use anyhow::{bail, Result};
use dedicated_executor::DedicatedExecutor;
use enum_iterator::Sequence as _;
use eth1_api::RealController;
use eth2_libp2p::{
    rpc::{
        methods::{
            BlobsByRangeRequest, BlobsByRootRequest, BlocksByRangeRequest, BlocksByRootRequest,
            DataColumnsByRangeRequest, DataColumnsByRootRequest, MaxRequestDataColumnSidecars,
        },
        GoodbyeReason, StatusMessage,
    },
    service::Network as Service,
    types::{core_topics_to_subscribe, EnrForkId, ForkContext, GossipEncoding},
    Context, GossipId, GossipTopic, MessageAcceptance, MessageId, NetworkConfig, NetworkEvent,
    NetworkGlobals, PeerAction, PeerId, PeerRequestId, PubsubMessage, ReportSource, Request,
    Response, ShutdownReason, Subnet, SubnetDiscovery, SyncInfo, SyncStatus, TaskExecutor,
};
use fork_choice_control::P2pMessage;
use futures::{
    channel::mpsc::{self, Receiver, UnboundedReceiver, UnboundedSender},
    future::FutureExt as _,
    select,
    stream::StreamExt as _,
};
use helper_functions::misc;
use log::{debug, error, log, warn, Level};
use operation_pools::{BlsToExecutionChangePool, Origin, PoolToP2pMessage, SyncCommitteeAggPool};
use prometheus_client::registry::Registry;
use prometheus_metrics::Metrics;
use rand::seq::SliceRandom;
use rand::thread_rng;
use slog::{o, Drain as _, Logger};
use slog_stdlog::StdLog;
use ssz::{ContiguousList, SszHash as _};
use std_ext::ArcExt as _;
use thiserror::Error;
use typenum::Unsigned as _;
use types::{
    altair::containers::{SignedContributionAndProof, SyncCommitteeMessage},
    capella::containers::SignedBlsToExecutionChange,
    combined::SignedBeaconBlock,
    deneb::containers::{BlobIdentifier, BlobSidecar},
    eip7594::{ColumnIndex, DataColumnIdentifier, DataColumnSidecar},
    nonstandard::{Phase, WithStatus},
    phase0::{
        consts::{FAR_FUTURE_EPOCH, GENESIS_EPOCH},
        containers::{
            Attestation, AttesterSlashing, ProposerSlashing, SignedAggregateAndProof,
            SignedVoluntaryExit,
        },
        primitives::{Epoch, ForkDigest, NodeId, Slot, SubnetId, H256},
    },
    preset::Preset,
    traits::{BeaconState as _, SignedBeaconBlock as _},
};

use crate::{
    messages::{
        ApiToP2p, P2pToAttestationVerifier, P2pToSlasher, P2pToSync, P2pToValidator,
        ServiceInboundMessage, ServiceOutboundMessage, SubnetServiceToP2p, SyncToP2p,
        ValidatorToP2p,
    },
    misc::{AttestationSubnetActions, RequestId, SubnetPeerDiscovery, SyncCommitteeSubnetAction},
    upnp::PortMappings,
};

const MAX_FOR_DOS_PREVENTION: u64 = 64;

/// Number of slots before a new phase to subscribe to its topics.
///
/// The number 5 was chosen arbitrarily.
/// The behavior is specified in the [Networking specification] but the exact number is not:
/// > In advance of the fork, a node SHOULD subscribe to the post-fork variants of the topics.
///
/// Lighthouse uses the number 2 with no explanation why:
/// - <https://github.com/sigp/lighthouse/blob/bf533c8e42cc73c35730e285c21df8add0195369/beacon_node/network/src/service.rs#L42>
/// - <https://github.com/sigp/lighthouse/pull/2532>
///
/// [Networking specification]: https://github.com/ethereum/consensus-specs/blob/9839ed49346a85f95af4f8b0cb9c4d98b2308af8/specs/altair/p2p-interface.md#transitioning-the-gossip
const NEW_PHASE_TOPICS_ADVANCE_SLOTS: u64 = 5;

/// Number of epochs to remain subscribed to the topics of previous phases as defined in:
/// <https://github.com/ethereum/consensus-specs/blob/9839ed49346a85f95af4f8b0cb9c4d98b2308af8/specs/altair/p2p-interface.md#transitioning-the-gossip>
const OLD_PHASE_TOPICS_REMAIN_EPOCHS: u64 = 2;

pub struct Channels<P: Preset> {
    pub api_to_p2p_rx: UnboundedReceiver<ApiToP2p<P>>,
    pub fork_choice_to_p2p_rx: UnboundedReceiver<P2pMessage<P>>,
    pub pool_to_p2p_rx: UnboundedReceiver<PoolToP2pMessage>,
    pub p2p_to_attestation_verifier_tx: UnboundedSender<P2pToAttestationVerifier<P>>,
    pub p2p_to_sync_tx: UnboundedSender<P2pToSync<P>>,
    pub p2p_to_validator_tx: UnboundedSender<P2pToValidator<P>>,
    pub sync_to_p2p_rx: UnboundedReceiver<SyncToP2p>,
    pub validator_to_p2p_rx: UnboundedReceiver<ValidatorToP2p<P>>,
    pub network_to_slasher_tx: Option<UnboundedSender<P2pToSlasher<P>>>,
    pub subnet_service_to_p2p_rx: UnboundedReceiver<SubnetServiceToP2p>,
}

#[allow(clippy::struct_field_names)]
pub struct Network<P: Preset> {
    network_globals: Arc<NetworkGlobals>,
    received_blob_sidecars: HashMap<BlobIdentifier, Slot>,
    received_block_roots: HashMap<H256, Slot>,
    received_data_column_sidecars: HashMap<DataColumnIdentifier, Slot>,
    controller: RealController<P>,
    channels: Channels<P>,
    dedicated_executor: Arc<DedicatedExecutor>,
    sync_committee_agg_pool: Arc<SyncCommitteeAggPool<P>>,
    bls_to_execution_change_pool: Arc<BlsToExecutionChangePool>,
    // TODO(Grandine Team): Is there a good reason to keep the `ForkContext` around?
    //                      The current fork can be determined from `Network.controller`
    //                      (or whatever replaces it). Fork digests can easily be computed from a
    //                      state obtained from one of the controllers.
    fork_context: Arc<ForkContext>,
    metrics: Option<Arc<Metrics>>,
    network_to_service_tx: UnboundedSender<ServiceInboundMessage<P>>,
    service_to_network_rx: UnboundedReceiver<ServiceOutboundMessage<P>>,
    shutdown_rx: Receiver<ShutdownReason>,
    target_peers: usize,
    #[allow(dead_code)]
    port_mappings: Option<PortMappings>,
}

impl<P: Preset> Network<P> {
    #[must_use]
    pub const fn network_globals(&self) -> &Arc<NetworkGlobals> {
        &self.network_globals
    }

    #[allow(clippy::too_many_arguments)]
    pub async fn new(
        network_config: &NetworkConfig,
        controller: RealController<P>,
        slot: Slot,
        channels: Channels<P>,
        dedicated_executor: Arc<DedicatedExecutor>,
        sync_committee_agg_pool: Arc<SyncCommitteeAggPool<P>>,
        bls_to_execution_change_pool: Arc<BlsToExecutionChangePool>,
        metrics: Option<Arc<Metrics>>,
        libp2p_registry: Option<&mut Registry>,
    ) -> Result<Self> {
        let chain_config = controller.chain_config().as_ref();
        let head_state = controller.head_state().value;

        let fork_context = Arc::new(ForkContext::new::<P>(
            chain_config,
            slot,
            head_state.genesis_validators_root(),
        ));

        let enr_fork_id = Self::enr_fork_id(&controller, &fork_context, slot);
        let logger = Logger::root(StdLog.fuse(), o!());
        let (shutdown_tx, shutdown_rx) = futures::channel::mpsc::channel(1);
        let executor = TaskExecutor::new(logger.clone(), shutdown_tx);

        let context = Context {
            config: network_config,
            enr_fork_id,
            fork_context: fork_context.clone_arc(),
            libp2p_registry,
        };

        // Box the future to pass `clippy::large_futures`.
        let (service, network_globals) =
            Box::pin(Service::new(chain_config, executor, context, &logger)).await?;

        let mut port_mappings = None;

        if network_config.upnp_enabled && !network_config.disable_discovery {
            match PortMappings::new(network_config) {
                Ok(mappings) => port_mappings = Some(mappings),
                Err(error) => warn!("error while initializing UPnP: {error}"),
            }
        }

        let (network_to_service_tx, network_to_service_rx) = mpsc::unbounded();
        let (service_to_network_tx, service_to_network_rx) = mpsc::unbounded();

        run_network_service(service, network_to_service_rx, service_to_network_tx);

        let network = Self {
            network_globals,
            received_blob_sidecars: HashMap::new(),
            received_block_roots: HashMap::new(),
            received_data_column_sidecars: HashMap::new(),
            controller,
            channels,
            dedicated_executor,
            sync_committee_agg_pool,
            bls_to_execution_change_pool,
            fork_context,
            metrics,
            network_to_service_tx,
            service_to_network_rx,
            shutdown_rx,
            target_peers: network_config.target_peers,
            port_mappings,
        };

        Ok(network)
    }

    #[allow(clippy::too_many_lines)]
    pub async fn run(mut self) -> Result<Never> {
        loop {
            select! {
                message = self.service_to_network_rx.select_next_some() => {
                    match message {
                        ServiceOutboundMessage::NetworkEvent(network_event) => {
                            self.handle_network_event(network_event)
                        }
                    }
                },

                message = self.channels.api_to_p2p_rx.select_next_some() => {
                    let success = match message {
                        ApiToP2p::PublishBeaconBlock(beacon_block) => {
                            self.publish_beacon_block(beacon_block);
                            true
                        },
                        ApiToP2p::PublishBlobSidecar(blob_sidecar) => {
                            self.publish_blob_sidecar(blob_sidecar);
                            true
                        },
                        ApiToP2p::PublishDataColumnSidecars(data_column_sidecars) => {
                            self.publish_data_column_sidecars(data_column_sidecars);
                            true
                        },
                        ApiToP2p::PublishAggregateAndProof(aggregate_and_proof) => {
                            self.publish_aggregate_and_proof(aggregate_and_proof);
                            true
                        }
                        ApiToP2p::PublishSingularAttestation(attestation, subnet_id) => {
                            self.publish_singular_attestation(attestation, subnet_id);
                            true
                        }
                        ApiToP2p::PublishSyncCommitteeMessage(message) => {
                            self.publish_sync_committee_message(message);
                            true
                        }
                        ApiToP2p::RequestIdentity(receiver) => {
                            receiver.send(self.node_identity()).is_ok()
                        },
                        ApiToP2p::RequestPeer(peer_id, receiver) => {
                            receiver.send(self.node_peer(&peer_id)).is_ok()
                        },
                        ApiToP2p::RequestPeerCount(receiver) => {
                            receiver.send(self.node_peer_count()).is_ok()
                        },
                        ApiToP2p::RequestPeers(query, receiver) => {
                            receiver.send(self.node_peers(&query)).is_ok()
                        },
                    };

                    if !success {
                        debug!("send to HTTP API failed because the receiver was dropped");
                    }
                },

                message = self.channels.pool_to_p2p_rx.select_next_some() => {
                    match message {
                        PoolToP2pMessage::Accept(gossip_id) => {
                            self.report_outcome(gossip_id, MessageAcceptance::Accept);
                        },
                        PoolToP2pMessage::Ignore(gossip_id) => {
                            self.report_outcome(gossip_id, MessageAcceptance::Ignore);
                        },
                        PoolToP2pMessage::Reject(gossip_id, pool_rejection_reason) => {
                            self.report_outcome(gossip_id.clone(), MessageAcceptance::Reject);
                            self.report_peer(
                                gossip_id.source,
                                PeerAction::LowToleranceError,
                                ReportSource::Processor,
                                pool_rejection_reason,
                            );
                        },
                        PoolToP2pMessage::PublishSignedBlsToExecutionChange(signed_bls_to_execution_change) => {
                            self.publish_signed_bls_to_execution_change(signed_bls_to_execution_change);
                        },
                    }
                },

                message = self.channels.fork_choice_to_p2p_rx.select_next_some() => {
                    match message {
                        P2pMessage::Slot(slot) => {
                            self.on_slot(slot);
                            self.track_collection_metrics();
                        }
                        P2pMessage::Accept(gossip_id) => {
                            self.report_outcome(gossip_id, MessageAcceptance::Accept);
                        }
                        P2pMessage::Ignore(gossip_id) => {
                            self.report_outcome(gossip_id, MessageAcceptance::Ignore);
                        }
                        P2pMessage::Reject(gossip_id, mutator_rejection_reason) => {
                            self.report_outcome(gossip_id.clone(), MessageAcceptance::Reject);
                            self.report_peer(
                                gossip_id.source,
                                PeerAction::LowToleranceError,
                                ReportSource::Processor,
                                mutator_rejection_reason,
                            );
                        }
                        P2pMessage::BlobsNeeded(identifiers, slot, peer_id) => {
                            if let Some(peer_id) = peer_id {
                                self.log(
                                    Level::Debug,
                                    format_args!("blobs needed: {identifiers:?} from {peer_id}"),
                                );
                            } else {
                                self.log(
                                    Level::Debug,
                                    format_args!("blobs needed: {identifiers:?}"),
                                );
                            }

                            let peer_id = self.ensure_peer_connected(peer_id);

                            P2pToSync::BlobsNeeded(identifiers, slot, peer_id)
                                .send(&self.channels.p2p_to_sync_tx);
                        }
                        P2pMessage::DataColumnsNeeded(identifiers, slot, peer_id) => {
                            if let Some(peer_id) = peer_id {
                                self.log(
                                    Level::Debug,
                                    format_args!("data columns needed: {identifiers:?} from {peer_id}"),
                                );
                            } else {
                                self.log(
                                    Level::Debug,
                                    format_args!("data columns needed: {identifiers:?}"),
                                );
                            }

                            let peer_id = self.ensure_peer_connected(peer_id);

                            P2pToSync::DataColumnsNeeded(identifiers, slot, peer_id)
                                .send(&self.channels.p2p_to_sync_tx);
                        }
                        P2pMessage::BlockNeeded(root, peer_id) => {
                            if let Some(peer_id) = peer_id {
                                self.log(
                                    Level::Debug,
                                    format_args!("block needed: {root:?} from {peer_id}"),
                                );
                            } else {
                                self.log(
                                    Level::Debug,
                                    format_args!("block needed: {root:?}"),
                                );
                            }

                            let peer_id = self.ensure_peer_connected(peer_id);

                            P2pToSync::BlockNeeded(root, peer_id)
                                .send(&self.channels.p2p_to_sync_tx);
                        }
                        P2pMessage::FinalizedCheckpoint(finalized_checkpoint) => {
                            self.prune_received_blob_sidecars(finalized_checkpoint.epoch);
                            self.prune_received_block_roots(finalized_checkpoint.epoch);
                            self.prune_received_data_column_sidecars(finalized_checkpoint.epoch);

                            P2pToSync::FinalizedEpoch(self.controller.finalized_epoch()).send(&self.channels.p2p_to_sync_tx);
                        }
                        P2pMessage::HeadState(state) => {
                            P2pToSync::HeadState(state).send(&self.channels.p2p_to_sync_tx);
                        }
                        P2pMessage::ReverifyGossipAttestation(attestation, subnet_id, gossip_id) => {
                            P2pToAttestationVerifier::GossipAttestation(attestation, subnet_id, gossip_id)
                                .send(&self.channels.p2p_to_attestation_verifier_tx);
                        }
                    }
                },

                message = self.channels.validator_to_p2p_rx.select_next_some() => {
                    match message {
                        ValidatorToP2p::Accept(gossip_id) => {
                            self.report_outcome(gossip_id, MessageAcceptance::Accept);
                        }
                        ValidatorToP2p::Ignore(gossip_id) => {
                            self.report_outcome(gossip_id, MessageAcceptance::Ignore);
                        }
                        ValidatorToP2p::Reject(gossip_id, pool_rejection_reason) => {
                            self.report_outcome(gossip_id.clone(), MessageAcceptance::Reject);
                            self.report_peer(
                                gossip_id.source,
                                PeerAction::LowToleranceError,
                                ReportSource::Processor,
                                pool_rejection_reason,
                            );
                        }
                        ValidatorToP2p::PublishBeaconBlock(beacon_block) => {
                            self.publish_beacon_block(beacon_block);
                        }
                        ValidatorToP2p::PublishBlobSidecar(blob_sidecar) => {
                            self.publish_blob_sidecar(blob_sidecar);
                        }
                        ValidatorToP2p::PublishDataColumnSidecars(data_column_sidecars) => {
                            self.publish_data_column_sidecars(data_column_sidecars);
                        }
                        ValidatorToP2p::PublishSingularAttestation(attestation, subnet_id) => {
                            self.publish_singular_attestation(attestation, subnet_id);
                        }
                        ValidatorToP2p::PublishAggregateAndProof(aggregate_and_proof) => {
                            self.publish_aggregate_and_proof(aggregate_and_proof);
                        }
                        ValidatorToP2p::PublishProposerSlashing(proposer_slashing) => {
                            self.publish_proposer_slashing(proposer_slashing);
                        }
                        ValidatorToP2p::PublishAttesterSlashing(attester_slashing) => {
                            self.publish_attester_slashing(attester_slashing);
                        }
                        ValidatorToP2p::PublishVoluntaryExit(voluntary_exit) => {
                            self.publish_voluntary_exit(voluntary_exit);
                        }
                        ValidatorToP2p::PublishSyncCommitteeMessage(message) => {
                            self.publish_sync_committee_message(message);
                        }
                        ValidatorToP2p::PublishContributionAndProof(contribution_and_proof) => {
                            self.publish_contribution_and_proof(contribution_and_proof);
                        }
                    }
                },

                message = self.channels.sync_to_p2p_rx.select_next_some() => {
                    match message {
                        SyncToP2p::RequestBlobsByRange(request_id, peer_id, start_slot, count) => {
                            self.request_blobs_by_range(request_id, peer_id, start_slot, count);
                        }
                        SyncToP2p::RequestBlobsByRoot(request_id, peer_id, identifiers) => {
                            self.request_blobs_by_root(request_id, peer_id, identifiers);
                        }
                        SyncToP2p::RequestBlocksByRange(request_id, peer_id, start_slot, count) => {
                            self.request_blocks_by_range(request_id, peer_id, start_slot, count);
                        }
                        SyncToP2p::RequestBlockByRoot(request_id, peer_id, block_root) => {
                            self.request_block_by_root(request_id, peer_id, block_root);
                        }
                        SyncToP2p::RequestDataColumnsByRoot(request_id, peer_id, identifiers) => {
                            self.request_data_columns_by_root(request_id, peer_id, identifiers);
                        }
                        SyncToP2p::RequestDataColumnsByRange(request_id, peer_id, start_slot, count) => {
                            self.request_data_columns_by_range(request_id, peer_id, start_slot, count);
                        }
                        SyncToP2p::RequestPeerStatus(request_id, peer_id) => {
                            self.request_peer_status(request_id, peer_id);
                        }
                        SyncToP2p::SubscribeToCoreTopics => {
                            self.subscribe_to_core_topics();
                        }
                        SyncToP2p::SubscribeToDataColumnTopics => {
                            self.subscribe_to_data_column_topics();
                        }
                        SyncToP2p::PruneReceivedBlocks => {
                            self.received_block_roots = HashMap::new();
                        }
                    }
                },

                message = self.channels.subnet_service_to_p2p_rx.select_next_some() => {
                    match message {
                        SubnetServiceToP2p::UpdateAttestationSubnets(actions) => {
                            self.update_attestation_subnets(actions);
                        }
                        SubnetServiceToP2p::UpdateSyncCommitteeSubnets(actions) => {
                            self.update_sync_committee_subnets(actions);
                        }
                    }
                },

                shutdown_reason = self.shutdown_rx.select_next_some() => match shutdown_reason {
                    ShutdownReason::Failure(message) => {
                        bail!("eth2_libp2p initiated shutdown: {message}");
                    }
                }
            }
        }
    }

    fn on_slot(&self, slot: Slot) {
        P2pToSync::Slot(slot).send(&self.channels.p2p_to_sync_tx);

        let chain_config = self.controller.chain_config();
        let phase_by_slot = chain_config.phase_at_slot::<P>(slot);
        let phase_by_state = self.fork_context.current_fork();

        self.fork_context.update_current_fork(phase_by_slot);

        if phase_by_slot != phase_by_state {
            self.log(
                Level::Info,
                format_args!("switching from {phase_by_state} to {phase_by_slot}"),
            );

            let new_enr_fork_id = Self::enr_fork_id(&self.controller, &self.fork_context, slot);

            ServiceInboundMessage::UpdateForkVersion(new_enr_fork_id)
                .send(&self.network_to_service_tx);
        }

        // Subscribe to the topics of the next phase.
        if let Some(next_phase) = chain_config.next_phase_at_slot::<P>(slot) {
            let next_phase_slot = chain_config
                .fork_slot::<P>(next_phase)
                .expect("Config::next_phase_at_slot ensures that the phase is enabled");

            if slot + NEW_PHASE_TOPICS_ADVANCE_SLOTS == next_phase_slot {
                if let Some(fork_digest) = self.fork_context.to_context_bytes(next_phase) {
                    self.log(
                        Level::Info,
                        format_args!("subscribing to new topics from {next_phase}"),
                    );

                    ServiceInboundMessage::SubscribeNewForkTopics(next_phase, fork_digest)
                        .send(&self.network_to_service_tx);
                }
            }
        }

        if Some(phase_by_slot) > Phase::first() && misc::is_epoch_start::<P>(slot) {
            let epoch = misc::compute_epoch_at_slot::<P>(slot);

            // Unsubscribe from the topics of previous phases.
            if chain_config.fork_epoch(phase_by_slot) + OLD_PHASE_TOPICS_REMAIN_EPOCHS == epoch {
                if let Some(fork_digest) = self.fork_context.to_context_bytes(phase_by_slot) {
                    self.log(Level::Info, "unsubscribing from old topics");

                    ServiceInboundMessage::UnsubscribeFromForkTopicsExcept(fork_digest)
                        .send(&self.network_to_service_tx);
                }
            }
        }
    }

    // See <https://github.com/ethereum/consensus-specs/blob/9839ed49346a85f95af4f8b0cb9c4d98b2308af8/specs/phase0/p2p-interface.md#eth2-field>.
    #[must_use]
    pub fn enr_fork_id(
        controller: &RealController<P>,
        fork_context: &Arc<ForkContext>,
        slot: Slot,
    ) -> EnrForkId {
        let chain_config = controller.chain_config().as_ref();

        let next_fork_version;
        let next_fork_epoch;

        if let Some(next_phase) = chain_config.next_phase_at_slot::<P>(slot) {
            next_fork_version = chain_config.version(next_phase);
            next_fork_epoch = chain_config.fork_epoch(next_phase);
        } else {
            // > If no future fork is planned,
            // > set `next_fork_version = current_fork_version` to signal this fact
            //
            // > `current_fork_version` is the fork version at the node's current epoch defined \
            // > by the wall-clock time (not necessarily the epoch to which the node is sync)
            next_fork_version = chain_config.version(chain_config.phase_at_slot::<P>(slot));
            // > If no future fork is planned,
            // > set `next_fork_epoch = FAR_FUTURE_EPOCH` to signal this fact
            next_fork_epoch = FAR_FUTURE_EPOCH;
        }

        EnrForkId {
            fork_digest: fork_digest(fork_context),
            next_fork_version,
            next_fork_epoch,
        }
    }

    #[must_use]
    pub fn node_id(&self) -> NodeId {
        NodeId::from_be_bytes(self.network_globals.local_enr().node_id().raw())
    }

    #[must_use]
    pub fn get_custodial_peers(&self, column_index: ColumnIndex) -> Vec<PeerId> {
        self.network_globals()
            .custody_peers_for_column(column_index)
    }

    #[must_use]
    pub fn get_random_custodial_peer(&self, column_index: ColumnIndex) -> Option<PeerId> {
        self.get_custodial_peers(column_index)
            .choose(&mut thread_rng())
            .cloned()
    }

    fn publish_beacon_block(&self, beacon_block: Arc<SignedBeaconBlock<P>>) {
        self.log(
            Level::Debug,
            format_args!("publishing beacon block: {beacon_block:?}"),
        );

        self.publish(PubsubMessage::BeaconBlock(beacon_block));
    }

    fn publish_blob_sidecar(&self, blob_sidecar: Arc<BlobSidecar<P>>) {
        let subnet_id = misc::compute_subnet_for_blob_sidecar(blob_sidecar.index);
        let blob_identifier: BlobIdentifier = blob_sidecar.as_ref().into();

        self.log(
            Level::Debug,
            format_args!("publishing blob sidecar: {blob_identifier:?}, subnet_id: {subnet_id}"),
        );

        self.publish(PubsubMessage::BlobSidecar(Box::new((
            subnet_id,
            blob_sidecar,
        ))));
    }

    fn publish_data_column_sidecars(&self, data_column_sidecars: Vec<Arc<DataColumnSidecar<P>>>) {
        let messages = data_column_sidecars
            .into_iter()
            .map(|data_column_sidecar| {
                PubsubMessage::DataColumnSidecar(Box::new((
                    misc::compute_subnet_for_data_column_sidecar(data_column_sidecar.index),
                    data_column_sidecar,
                )))
            })
            .collect::<Vec<_>>();

        self.log(
            Level::Debug,
            format_args!("publishing data column sidecars: {messages:?}"),
        );

        self.publish_batch(messages);
    }

    fn publish_singular_attestation(&self, attestation: Arc<Attestation<P>>, subnet_id: SubnetId) {
        if attestation.aggregation_bits.count_ones() != 1 {
            self.log(
                Level::Error,
                format_args!(
                    "attempted to publish singular attestation \
                     with invalid number of participants: {attestation:?}",
                ),
            );
            return;
        }

        self.log(
            Level::Debug,
            format_args!(
                "publishing singular attestation \
                 (attestation: {attestation:?}, subnet_id: {subnet_id})",
            ),
        );

        self.publish(PubsubMessage::Attestation(subnet_id, attestation));
    }

    fn publish_aggregate_and_proof(&self, aggregate_and_proof: Box<SignedAggregateAndProof<P>>) {
        if aggregate_and_proof
            .message
            .aggregate
            .aggregation_bits
            .not_any()
        {
            self.log(
                Level::Error,
                format_args!(
                    "attempted to publish aggregate and proof with no participants: \
                     {aggregate_and_proof:?}",
                ),
            );
            return;
        }

        self.log(
            Level::Debug,
            format_args!("publishing aggregate and proof: {aggregate_and_proof:?}"),
        );

        self.publish(PubsubMessage::AggregateAndProofAttestation(
            aggregate_and_proof,
        ));
    }

    fn publish_proposer_slashing(&self, slashing: Box<ProposerSlashing>) {
        self.log(
            Level::Debug,
            format_args!("publishing proposer slashing: {slashing:?}"),
        );

        self.publish(PubsubMessage::ProposerSlashing(slashing));
    }

    fn publish_attester_slashing(&self, slashing: Box<AttesterSlashing<P>>) {
        self.log(
            Level::Debug,
            format_args!("publishing attester slashing: {slashing:?}"),
        );

        self.publish(PubsubMessage::AttesterSlashing(slashing));
    }

    fn publish_voluntary_exit(&self, voluntary_exit: Box<SignedVoluntaryExit>) {
        self.log(
            Level::Debug,
            format_args!("publishing voluntary exit: {voluntary_exit:?}"),
        );

        self.publish(PubsubMessage::VoluntaryExit(voluntary_exit));
    }

    fn publish_sync_committee_message(&self, message: Box<(SubnetId, SyncCommitteeMessage)>) {
        self.log(
            Level::Debug,
            format_args!("publishing sync committee message: {message:?}"),
        );

        self.publish(PubsubMessage::SyncCommitteeMessage(message));
    }

    fn publish_contribution_and_proof(
        &self,
        contribution_and_proof: Box<SignedContributionAndProof<P>>,
    ) {
        if contribution_and_proof
            .message
            .contribution
            .aggregation_bits
            .none()
        {
            self.log(
                Level::Error,
                format_args!(
                    "attempted to publish sync committee contribution \
                     and proof with no participants: {contribution_and_proof:?}",
                ),
            );
            return;
        }

        self.log(
            Level::Debug,
            format_args!(
                "publishing sync committee contribution and proof: {contribution_and_proof:?}",
            ),
        );

        self.publish(PubsubMessage::SignedContributionAndProof(
            contribution_and_proof,
        ));
    }

    fn publish_signed_bls_to_execution_change(
        &self,
        signed_bls_to_execution_change: Box<SignedBlsToExecutionChange>,
    ) {
        self.log(
            Level::Debug,
            format_args!(
                "publishing signed bls to execution change: {signed_bls_to_execution_change:?}",
            ),
        );

        self.publish(PubsubMessage::BlsToExecutionChange(
            signed_bls_to_execution_change,
        ));
    }

    fn update_attestation_subnets(&self, subnet_actions: AttestationSubnetActions) {
        let chain_config = self.controller.chain_config();
        let current_slot = self.controller.slot();

        let AttestationSubnetActions {
            discoveries,
            enr,
            subscriptions,
        } = subnet_actions;

        let subnet_discoveries = discoveries
            .into_iter()
            .map(|discovery| {
                let SubnetPeerDiscovery {
                    subnet_id,
                    expiration,
                } = discovery;

                let min_ttl = match expiration {
                    Some(expiration) => {
                        let time_diff = expiration.saturating_sub(current_slot)
                            * chain_config.seconds_per_slot.get();
                        Instant::now().checked_add(Duration::from_secs(time_diff))
                    }
                    None => None,
                };

                SubnetDiscovery {
                    subnet: Subnet::Attestation(subnet_id),
                    min_ttl,
                }
            })
            .collect();

        ServiceInboundMessage::DiscoverSubnetPeers(subnet_discoveries)
            .send(&self.network_to_service_tx);

        for (subnet_id, subscribe) in subscriptions {
            let subnet = Subnet::Attestation(subnet_id);

            if subscribe {
                self.log(
                    Level::Debug,
                    format_args!("subscribing to attestation subnet (subnet_id: {subnet_id})"),
                );

                // TODO(Grandine Team): The Honest Validator specification says:
                //                      > *Note*: When preparing for a hard fork, a validator must
                //                      > select and subscribe to random subnets of the future
                //                      > fork versioning at least
                //                      > `EPOCHS_PER_RANDOM_SUBNET_SUBSCRIPTION` epochs in
                //                      > advance of the fork.
                if let Some(topic) = self.subnet_gossip_topic(subnet) {
                    ServiceInboundMessage::Subscribe(topic).send(&self.network_to_service_tx);
                }
            } else {
                self.log(
                    Level::Debug,
                    format_args!("unsubscribing from attestation subnet {subnet_id}"),
                );

                if let Some(topic) = self.subnet_gossip_topic(subnet) {
                    ServiceInboundMessage::Unsubscribe(topic).send(&self.network_to_service_tx);
                }
            }
        }

        for (subnet_id, add_to_enr) in enr {
            let subnet = Subnet::Attestation(subnet_id);

            if add_to_enr {
                self.log(
                    Level::Debug,
                    format_args!("adding attestation subnet to ENR (subnet_id: {subnet_id})"),
                );
            } else {
                self.log(
                    Level::Debug,
                    format_args!("removing attestation subnet from ENR (subnet_id: {subnet_id})"),
                );
            }

            ServiceInboundMessage::UpdateEnrSubnet(subnet, add_to_enr)
                .send(&self.network_to_service_tx);
        }
    }

    fn update_sync_committee_subnets(
        &self,
        actions: BTreeMap<SubnetId, SyncCommitteeSubnetAction>,
    ) {
        let subnet_discoveries = actions
            .iter()
            .filter(|(_, action)| {
                matches!(
                    action,
                    SyncCommitteeSubnetAction::Subscribe | SyncCommitteeSubnetAction::DiscoverPeers,
                )
            })
            .map(|(subnet_id, _)| SubnetDiscovery {
                subnet: Subnet::SyncCommittee(*subnet_id),
                min_ttl: None,
            })
            .collect();

        ServiceInboundMessage::DiscoverSubnetPeers(subnet_discoveries)
            .send(&self.network_to_service_tx);

        for (subnet_id, action) in actions {
            let subnet = Subnet::SyncCommittee(subnet_id);

            match action {
                SyncCommitteeSubnetAction::Subscribe => {
                    self.log(
                        Level::Debug,
                        format_args!("subscribing to sync committee subnet {subnet_id}"),
                    );

                    // TODO(Grandine Team): Does it make sense to use the Phase 0 digest here?
                    if let Some(topic) = self.subnet_gossip_topic(subnet) {
                        ServiceInboundMessage::Subscribe(topic).send(&self.network_to_service_tx);
                    }

                    ServiceInboundMessage::UpdateEnrSubnet(subnet, true)
                        .send(&self.network_to_service_tx);
                }
                SyncCommitteeSubnetAction::DiscoverPeers => {
                    self.log(
                        Level::Debug,
                        format_args!("discovering peers in sync committee subnet {subnet_id}"),
                    );
                }
                SyncCommitteeSubnetAction::Unsubscribe => {
                    self.log(
                        Level::Debug,
                        format_args!("unsubscribing from sync committee subnet {subnet_id}"),
                    );

                    // TODO(Grandine Team): Does it make sense to use the Phase 0 digest here?
                    if let Some(topic) = self.subnet_gossip_topic(subnet) {
                        ServiceInboundMessage::Unsubscribe(topic).send(&self.network_to_service_tx);
                    }

                    ServiceInboundMessage::UpdateEnrSubnet(subnet, false)
                        .send(&self.network_to_service_tx);
                }
            }
        }
    }

    fn handle_network_event(&mut self, network_event: NetworkEvent<RequestId, P>) {
        match network_event {
            NetworkEvent::PeerConnectedIncoming(peer_id) => {
                self.log_with_feature(format_args!("peer {peer_id} connected incoming"));
            }
            NetworkEvent::PeerConnectedOutgoing(peer_id) => {
                self.log_with_feature(format_args!("peer {peer_id} connected outgoing"));
                self.init_status_peer_request(peer_id);
            }
            NetworkEvent::PeerDisconnected(peer_id) => {
                self.log_with_feature(format_args!("peer {peer_id} disconnected"));
                P2pToSync::RemovePeer(peer_id).send(&self.channels.p2p_to_sync_tx);
            }
            NetworkEvent::RPCFailed { peer_id, id, error } => {
                self.log(
                    Level::Debug,
                    format_args!("request {id:?} to peer {peer_id} failed: {error}"),
                );
                P2pToSync::RequestFailed(peer_id).send(&self.channels.p2p_to_sync_tx);
            }
            NetworkEvent::RequestReceived {
                peer_id,
                id,
                request,
            } => {
                if let Err(error) = self.handle_request(peer_id, id, request) {
                    error!("error while handling request: {error}");
                }
            }
            NetworkEvent::ResponseReceived {
                peer_id,
                id,
                response,
            } => self.handle_response(peer_id, id, response),
            NetworkEvent::PubsubMessage {
                id,
                source,
                message,
                ..
            } => self.handle_pubsub_message(id, source, message),
            NetworkEvent::StatusPeer(peer_id) => self.init_status_peer_request(peer_id),
            NetworkEvent::NewListenAddr(multiaddr) => {
                // These come from `libp2p`. We don't use them anywhere. `eth2_libp2p` outputs them
                // even though Lighthouse only uses them in its REST API and could do without that.
                self.log_with_feature(format_args!("libp2p listening on {multiaddr}"));
            }
            NetworkEvent::ZeroListeners => self.log_with_feature("libp2p has zero listeners"),
        }
    }

    fn handle_request(
        &mut self,
        peer_id: PeerId,
        peer_request_id: PeerRequestId,
        request: Request,
    ) -> Result<()> {
        match request {
            Request::Status(remote) => {
                self.handle_status_request(peer_id, peer_request_id, remote);
                Ok(())
            }
            Request::BlocksByRange(request) => {
                self.handle_blocks_by_range_request(peer_id, peer_request_id, request)
            }
            Request::BlocksByRoot(request) => {
                self.handle_blocks_by_root_request(peer_id, peer_request_id, request);
                Ok(())
            }
            Request::LightClientBootstrap(_) => {
                // TODO(Altair Light Client Sync Protocol)
                self.log_with_feature(format_args!(
                    "received LightClientBootstrap request (peer_id: {peer_id})",
                ));

                Ok(())
            }
            Request::LightClientOptimisticUpdate => {
                self.log_with_feature(format_args!(
                    "received LightClientOptimisticUpdate request (peer_id: {peer_id})",
                ));

                Ok(())
            }
            Request::LightClientFinalityUpdate => {
                self.log_with_feature(format_args!(
                    "received LightClientFinalityUpdate request (peer_id: {peer_id})",
                ));

                Ok(())
            }
            Request::BlobsByRange(request) => {
                self.handle_blobs_by_range_request(peer_id, peer_request_id, request)
            }
            Request::BlobsByRoot(request) => {
                self.handle_blobs_by_root_request(peer_id, peer_request_id, request);
                Ok(())
            }
            Request::DataColumnsByRoot(request) => {
                self.handle_data_columns_by_root_request(peer_id, peer_request_id, request);
                Ok(())
            }
            Request::DataColumnsByRange(request) => {
                self.handle_data_columns_by_range_request(peer_id, peer_request_id, request)
            }
        }
    }

    fn handle_status_request(
        &mut self,
        peer_id: PeerId,
        peer_request_id: PeerRequestId,
        remote: StatusMessage,
    ) {
        self.log_with_feature(format_args!(
            "received Status request (peer_id: {peer_id}, remote: {remote:?})",
        ));

        let local = self.local_status();

        self.log_with_feature(format_args!(
            "sending Status response (peer_request_id: {peer_request_id:?}, peer_id: {peer_id}, local: {local:?})",
        ));

        self.respond(peer_id, peer_request_id, Response::<P>::Status(local));

        self.check_status(&local, remote, peer_id);
    }

    fn handle_blocks_by_range_request(
        &self,
        peer_id: PeerId,
        peer_request_id: PeerRequestId,
        request: BlocksByRangeRequest,
    ) -> Result<()> {
        self.log(
            Level::Debug,
            format_args!(
                "received BeaconBlocksByRange request (peer_id: {peer_id}, request: {request:?})",
            ),
        );

        let start_slot = request.start_slot();
        let difference = request.count().min(MAX_FOR_DOS_PREVENTION);

        // `end_slot` is exclusive.
        let end_slot = start_slot
            .checked_add(difference)
            .ok_or(Error::EndSlotOverflow {
                start_slot,
                difference,
            })?;

        let controller = self.controller.clone_arc();
        let network_to_service_tx = self.network_to_service_tx.clone();

        let connected_peers = self.network_globals.connected_peers();
        let target_peers = self.target_peers;

        self.dedicated_executor
            .spawn(async move {
                let blocks = controller.blocks_by_range(start_slot..end_slot)?;

                for block_with_root in blocks {
                    let block = block_with_root.block;

                    log(
                        Level::Debug,
                        connected_peers,
                        target_peers,
                        format_args!(
                            "sending BeaconBlocksByRange response chunk \
                         (peer_request_id: {peer_request_id:?}, peer_id: {peer_id}, block: {block:?})",
                        ),
                    );

                    ServiceInboundMessage::SendResponse(
                        peer_id,
                        peer_request_id,
                        Box::new(Response::BlocksByRange(Some(block))),
                    )
                    .send(&network_to_service_tx);
                }

                log(
                    Level::Debug,
                    connected_peers,
                    target_peers,
                    "terminating BeaconBlocksByRange response stream",
                );

                ServiceInboundMessage::SendResponse(
                    peer_id,
                    peer_request_id,
                    Box::new(Response::BlocksByRange(None)),
                )
                .send(&network_to_service_tx);

                Ok::<_, anyhow::Error>(())
            })
            .detach();

        Ok(())
    }

    fn handle_blobs_by_range_request(
        &self,
        peer_id: PeerId,
        peer_request_id: PeerRequestId,
        request: BlobsByRangeRequest,
    ) -> Result<()> {
        self.log(
            Level::Debug,
            format_args!(
                "received BlobSidecarsByRange request (peer_id: {peer_id}, request: {request:?})",
            ),
        );

        let BlobsByRangeRequest { start_slot, count } = request;

        // > Clients MAY limit the number of blocks and sidecars in the response.
        let difference = count
            .min(self.controller.chain_config().max_request_blob_sidecars)
            .min(MAX_FOR_DOS_PREVENTION);

        let end_slot = start_slot
            .checked_add(difference)
            .ok_or(Error::EndSlotOverflow {
                start_slot,
                difference,
            })?;

        let controller = self.controller.clone_arc();
        let network_to_service_tx = self.network_to_service_tx.clone();

        let connected_peers = self.network_globals.connected_peers();
        let target_peers = self.target_peers;

        self.dedicated_executor
            .spawn(async move {
                let blob_sidecars = controller.blob_sidecars_by_range(start_slot..end_slot)?;

                for blob_sidecar in blob_sidecars {
                    log(
                        Level::Debug,
                        connected_peers,
                        target_peers,
                        format_args!(
                            "sending BlobSidecarsByRange response chunk \
                         (peer_request_id: {peer_request_id:?}, peer_id: {peer_id}, blob_sidecar: {blob_sidecar:?})",
                        ),
                    );

                    ServiceInboundMessage::SendResponse(
                        peer_id,
                        peer_request_id,
                        Box::new(Response::BlobsByRange(Some(blob_sidecar))),
                    )
                    .send(&network_to_service_tx);
                }

                log(
                    Level::Debug,
                    connected_peers,
                    target_peers,
                    "terminating BlobSidecarsByRange response stream",
                );

                ServiceInboundMessage::SendResponse(
                    peer_id,
                    peer_request_id,
                    Box::new(Response::BlobsByRange(None)),
                )
                .send(&network_to_service_tx);

                Ok::<_, anyhow::Error>(())
            })
            .detach();

        Ok(())
    }

    fn handle_data_columns_by_root_request(
        &self,
        peer_id: PeerId,
        peer_request_id: PeerRequestId,
        request: DataColumnsByRootRequest,
    ) {
        self.log(
            Level::Debug,
            format_args!(
                "received DataColumnsByRoot request (peer_id: {peer_id}, request: {request:?})"
            ),
        );

        let DataColumnsByRootRequest { data_column_ids } = request;

        let controller = self.controller.clone_arc();
        let network_to_service_tx = self.network_to_service_tx.clone();

        // TODO(feature/eip7549): MIN_EPOCHS_FOR_DATA_COLUMN_SIDECARS_REQUESTS
        let connected_peers = self.network_globals.connected_peers();
        let target_peers = self.target_peers;

        self.dedicated_executor
            .spawn(async move {
                // > Clients MAY limit the number of blocks and sidecars in the response.
                let data_column_ids = data_column_ids.into_iter().take(
                        MaxRequestDataColumnSidecars::USIZE
                );

                let data_column_sidecars = controller.data_column_sidecars_by_ids(data_column_ids)?;

                for data_column_sidecar in data_column_sidecars {
                    log(
                        Level::Debug,
                        connected_peers,
                        target_peers,
                        format_args!(
                            "sending DataColumnsSidecarsByRoot response chunk \
                         (peer_request_id: {peer_request_id:?}, peer_id: {peer_id}, data_column_sidecar: {data_column_sidecar:?})",
                        ),
                    );

                    ServiceInboundMessage::SendResponse(
                        peer_id,
                        peer_request_id,
                        Box::new(Response::DataColumnsByRoot(Some(data_column_sidecar))),
                    )
                    .send(&network_to_service_tx);
                }

                log(
                    Level::Debug,
                    connected_peers,
                    target_peers,
                    "terminating DataColumnsByRoot response stream",
                );

                ServiceInboundMessage::SendResponse(
                    peer_id,
                    peer_request_id,
                    Box::new(Response::DataColumnsByRoot(None)),
                )
                .send(&network_to_service_tx);

                Ok::<_, anyhow::Error>(())
            })
            .detach();
    }

    fn handle_data_columns_by_range_request(
        &self,
        peer_id: PeerId,
        peer_request_id: PeerRequestId,
        request: DataColumnsByRangeRequest,
    ) -> Result<()> {
        self.log(
            Level::Debug,
            format_args!(
                "received DataColumnsByRange request (peer_id: {peer_id}, request: {request:?})"
            ),
        );

        let DataColumnsByRangeRequest {
            start_slot,
            count,
            columns,
        } = request;

        let controller = self.controller.clone_arc();

        // TODO(feature/eip-7594): MIN_EPOCHS_FOR_DATA_COLUMN_SIDECARS_REQUESTS
        // Let data_column_serve_range be
        //  [max(current_epoch - MIN_EPOCHS_FOR_DATA_COLUMN_SIDECARS_REQUESTS, EIP7594_FORK_EPOCH), current_epoch].
        let start_slot = start_slot.max(misc::compute_start_slot_at_epoch::<P>(
            self.controller.chain_config().eip7594_fork_epoch,
        ));

        // > Clients MAY limit the number of data column sidecars in the response.
        let difference = count.min(MaxRequestDataColumnSidecars::U64);

        let current_slot = self.controller.head_slot();
        let end_slot = start_slot
            .checked_add(difference)
            .ok_or(Error::EndSlotOverflow {
                start_slot,
                difference,
            })?
            .min(current_slot);

        let network_to_service_tx = self.network_to_service_tx.clone();
        let connected_peers = self.network_globals.connected_peers();
        let target_peers = self.target_peers;

        self.dedicated_executor
            .spawn(async move {
                let mut data_column_sidecars = controller.data_column_sidecars_by_range(start_slot..end_slot, &columns)?;

                // The following data column sidecars, where they exist, MUST be sent in (slot, column_index) order.
                data_column_sidecars.sort_by_key(|sidecar| (sidecar.slot(), sidecar.index));

                for data_column_sidecar in data_column_sidecars {
                    log(
                        Level::Debug,
                        connected_peers,
                        target_peers,
                        format_args!(
                            "sending DataColumnsSidecarsByRange response chunk \
                         (peer_request_id: {peer_request_id:?}, peer_id: {peer_id}, data_column_sidecar: {data_column_sidecar:?})",
                        ),
                    );

                    ServiceInboundMessage::SendResponse(
                        peer_id,
                        peer_request_id,
                        Box::new(Response::DataColumnsByRange(Some(data_column_sidecar))),
                    )
                    .send(&network_to_service_tx);
                }

                log(
                    Level::Debug,
                    connected_peers,
                    target_peers,
                    "terminating DataColumnsByRange response stream",
                );

                ServiceInboundMessage::SendResponse(
                    peer_id,
                    peer_request_id,
                    Box::new(Response::DataColumnsByRange(None)),
                )
                .send(&network_to_service_tx);

                Ok::<_, anyhow::Error>(())
            })
            .detach();

        Ok(())
    }

    fn handle_blobs_by_root_request(
        &self,
        peer_id: PeerId,
        peer_request_id: PeerRequestId,
        request: BlobsByRootRequest,
    ) {
        self.log(
            Level::Debug,
            format_args!(
                "received BlobsByRootRequest request (peer_id: {peer_id}, request: {request:?})"
            ),
        );

        // TODO(feature/deneb): MIN_EPOCHS_FOR_BLOB_SIDECARS_REQUESTS
        let BlobsByRootRequest { blob_ids } = request;

        let controller = self.controller.clone_arc();
        let network_to_service_tx = self.network_to_service_tx.clone();

        let connected_peers = self.network_globals.connected_peers();
        let target_peers = self.target_peers;
        let max_request_blob_sidecars = self.controller.chain_config().max_request_blob_sidecars;

        self.dedicated_executor
            .spawn(async move {
                // > Clients MAY limit the number of blocks and sidecars in the response.
                let blob_ids = blob_ids.into_iter().take(
                    MAX_FOR_DOS_PREVENTION
                        .min(max_request_blob_sidecars)
                        .try_into()?,
                );

                let blob_sidecars = controller.blob_sidecars_by_ids(blob_ids)?;

                for blob_sidecar in blob_sidecars {
                    log(
                        Level::Debug,
                        connected_peers,
                        target_peers,
                        format_args!(
                            "sending BlobSidecarsByRoot response chunk \
                         (peer_request_id: {peer_request_id:?}, peer_id: {peer_id}, blob_sidecar: {blob_sidecar:?})",
                        ),
                    );

                    ServiceInboundMessage::SendResponse(
                        peer_id,
                        peer_request_id,
                        Box::new(Response::BlobsByRoot(Some(blob_sidecar))),
                    )
                    .send(&network_to_service_tx);
                }

                log(
                    Level::Debug,
                    connected_peers,
                    target_peers,
                    "terminating BlobSidecarsByRoot response stream",
                );

                ServiceInboundMessage::SendResponse(
                    peer_id,
                    peer_request_id,
                    Box::new(Response::BlobsByRoot(None)),
                )
                .send(&network_to_service_tx);

                Ok::<_, anyhow::Error>(())
            })
            .detach();
    }

    fn handle_blocks_by_root_request(
        &self,
        peer_id: PeerId,
        peer_request_id: PeerRequestId,
        request: BlocksByRootRequest,
    ) {
        let block_roots = request.block_roots();

        self.log(
            Level::Debug,
            format_args!(
                "received BeaconBlocksByRoot request \
                 (peer_id: {peer_id}, block_roots: {block_roots:?})",
            ),
        );

        let controller = self.controller.clone_arc();
        let network_to_service_tx = self.network_to_service_tx.clone();

        let connected_peers = self.network_globals.connected_peers();
        let target_peers = self.target_peers;

        self.dedicated_executor
            .spawn(async move {
                let block_roots = block_roots
                    .into_iter()
                    .take(MAX_FOR_DOS_PREVENTION.try_into()?);

                let blocks = controller.blocks_by_root(block_roots)?;

                for block in blocks.into_iter().map(WithStatus::value) {
                    log(
                        Level::Debug,
                        connected_peers,
                        target_peers,
                        format_args!(
                            "sending BeaconBlocksByRoot response chunk \
                         (peer_request_id: {peer_request_id:?}, peer_id: {peer_id}, block: {block:?})",
                        ),
                    );

                    ServiceInboundMessage::SendResponse(
                        peer_id,
                        peer_request_id,
                        Box::new(Response::BlocksByRoot(Some(block))),
                    )
                    .send(&network_to_service_tx);
                }

                log(
                    Level::Debug,
                    connected_peers,
                    target_peers,
                    "terminating BeaconBlocksByRoot response stream",
                );

                ServiceInboundMessage::SendResponse(
                    peer_id,
                    peer_request_id,
                    Box::new(Response::BlocksByRoot(None)),
                )
                .send(&network_to_service_tx);

                Ok::<_, anyhow::Error>(())
            })
            .detach();
    }

    #[allow(clippy::too_many_lines)]
    fn handle_response(&mut self, peer_id: PeerId, request_id: RequestId, response: Response<P>) {
        match response {
            Response::Status(remote) => {
                self.log_with_feature(format_args!(
                    "received Status response (peer_id: {peer_id}, remote: {remote:?})",
                ));

                self.check_status(&self.local_status(), remote, peer_id);
            }
            // TODO(feature/deneb): This appears to be unfinished.
            // > Before consuming the next response chunk, the response reader SHOULD verify the
            // > blob sidecar is well-formatted, has valid inclusion proof, and is correct w.r.t. the expected KZG commitments
            // > through `verify_blob_kzg_proof``.
            Response::BlobsByRange(Some(blob_sidecar)) => {
                let blob_sidecar_slot = blob_sidecar.signed_block_header.message.slot;
                let blob_identifier = blob_sidecar.as_ref().into();

                self.log(
                    Level::Debug,
                    format_args!(
                        "received BlobsByRange response chunk \
                         (request_id: {request_id}, peer_id: {peer_id}, slot: {blob_sidecar_slot}, blob: {blob_sidecar:?})",
                    ),
                );

                if self.register_new_received_blob_sidecar(blob_identifier, blob_sidecar_slot) {
                    let block_seen = self
                        .received_block_roots
                        .contains_key(&blob_identifier.block_root);

                    P2pToSync::RequestedBlobSidecar(blob_sidecar, block_seen, peer_id)
                        .send(&self.channels.p2p_to_sync_tx);
                }
            }
            Response::BlobsByRange(None) => {
                self.log_with_feature(format_args!(
                    "peer {peer_id} terminated BlobsByRange response stream for request_id: {request_id}",
                ));

                P2pToSync::BlobsByRangeRequestFinished(request_id)
                    .send(&self.channels.p2p_to_sync_tx);
            }
            Response::BlobsByRoot(Some(blob_sidecar)) => {
                let blob_sidecar_slot = blob_sidecar.signed_block_header.message.slot;
                let blob_identifier = blob_sidecar.as_ref().into();

                self.log(
                    Level::Debug,
                    format_args!(
                        "received BlobsByRoot response chunk \
                         (request_id: {request_id}, peer_id: {peer_id}, slot: {blob_sidecar_slot}, blob: {blob_sidecar:?})",
                    ),
                );

                if self.register_new_received_blob_sidecar(blob_identifier, blob_sidecar_slot) {
                    let block_seen = self
                        .received_block_roots
                        .contains_key(&blob_identifier.block_root);

                    P2pToSync::RequestedBlobSidecar(blob_sidecar, block_seen, peer_id)
                        .send(&self.channels.p2p_to_sync_tx);
                }

                P2pToSync::BlobsByRootChunkReceived(blob_identifier, peer_id, request_id)
                    .send(&self.channels.p2p_to_sync_tx);
            }
            Response::BlobsByRoot(None) => {
                self.log_with_feature(format_args!(
                    "peer {peer_id} terminated BlobsByRoot response stream for request_id: {request_id}",
                ));
            }
            Response::BlocksByRange(Some(block)) => {
                let block_slot = block.message().slot();
                let block_root = block.message().hash_tree_root();

                self.log(
                    Level::Debug,
                    format_args!(
                        "received BeaconBlocksByRange response chunk \
                         (request_id: {request_id}, peer_id: {peer_id}, slot: {block_slot}, block: {block:?})",
                    ),
                );

                if self.register_new_received_block(block_root, block_slot) {
                    P2pToSync::RequestedBlock((block, peer_id, request_id))
                        .send(&self.channels.p2p_to_sync_tx);
                }
            }
            Response::BlocksByRange(None) => {
                self.log_with_feature(format_args!(
                    "peer {peer_id} terminated BeaconBlocksByRange response stream for request_id: {request_id}",
                ));

                P2pToSync::BlocksByRangeRequestFinished(request_id)
                    .send(&self.channels.p2p_to_sync_tx);

                P2pToSync::HeadState(self.controller.head_state().value)
                    .send(&self.channels.p2p_to_sync_tx);
            }
            Response::BlocksByRoot(Some(block)) => {
                let block_slot = block.message().slot();
                let block_root = block.message().hash_tree_root();

                self.log(
                    Level::Debug,
                    format_args!(
                        "received BeaconBlocksByRoot response chunk \
                         (request_id: {request_id}, peer_id: {peer_id}, slot: {block_slot}, block: {block:?})",
                    ),
                );

                self.log_with_feature(format_args!(
                    "received beacon block from RPC (request_id: {request_id}, peer_id: {peer_id}, slot: {block_slot}, root: {block_root})",
                ));

                P2pToSync::BlockByRootRequestFinished(block_root)
                    .send(&self.channels.p2p_to_sync_tx);

                if self.register_new_received_block(block_root, block_slot) {
                    self.controller
                        .on_requested_block(block.clone_arc(), Some(peer_id));

                    if let Some(network_to_slasher_tx) = &self.channels.network_to_slasher_tx {
                        P2pToSlasher::Block(block).send(network_to_slasher_tx);
                    }
                }
            }
            Response::BlocksByRoot(None) => {
                self.log_with_feature(format_args!(
                    "peer {peer_id} terminated BeaconBlocksByRoot response stream for request_id: {request_id}",
                ));
            }
            Response::LightClientBootstrap(_)
            | Response::LightClientOptimisticUpdate(_)
            | Response::LightClientFinalityUpdate(_) => {
                self.log(
                    Level::Debug,
                    format_args!(
                        "received {response:?} response chunk (request_id: {request_id}, peer_id: {peer_id})",
                    ),
                );
            }
            Response::DataColumnsByRange(Some(data_column_sidecar)) => {
                let data_column_sidecar_slot = data_column_sidecar.signed_block_header.message.slot;
                let data_column_identifier = data_column_sidecar.as_ref().into();

                self.log(
                    Level::Debug,
                    format_args!(
                        "received DataColumnsByRange response chunk \
                        (request_id: {request_id}, peer_id: {peer_id}, slot: {data_column_sidecar_slot}, data_column: {data_column_sidecar:?})",
                    ),
                );

                if self.register_new_received_data_column_sidecar(
                    data_column_identifier,
                    data_column_sidecar_slot,
                ) {
                    P2pToSync::RequestedDataColumnSidecar(data_column_sidecar, peer_id)
                        .send(&self.channels.p2p_to_sync_tx);
                }
            }
            Response::DataColumnsByRange(None) => {
                self.log_with_feature(format_args!(
                    "peer {peer_id} terminated DataColumnsByRange response stream for request_id: {request_id}",
                ));

                P2pToSync::DataColumnsByRangeRequestFinished(request_id)
                    .send(&self.channels.p2p_to_sync_tx);
            }
            Response::DataColumnsByRoot(Some(data_column_sidecar)) => {
                let data_column_sidecar_slot = data_column_sidecar.signed_block_header.message.slot;
                let data_column_identifier = data_column_sidecar.as_ref().into();

                self.log(
                    Level::Debug,
                    format_args!(
                        "received DataColumnsByRoot response chunk \
                        (request_id: {request_id}, peer_id: {peer_id}, slot: {data_column_sidecar_slot}, data_column: {data_column_sidecar:?})",
                    ),
                );

                if self.register_new_received_data_column_sidecar(
                    data_column_identifier,
                    data_column_sidecar_slot,
                ) {
                    // let block_seen = self
                    //     .received_block_roots
                    //     .contains_key(&data_column_identifier.block_root);

                    P2pToSync::RequestedDataColumnSidecar(data_column_sidecar, peer_id)
                        .send(&self.channels.p2p_to_sync_tx);
                }

                P2pToSync::DataColumnsByRootChunkReceived(
                    data_column_identifier,
                    peer_id,
                    request_id,
                )
                .send(&self.channels.p2p_to_sync_tx);
            }
            Response::DataColumnsByRoot(None) => {
                self.log_with_feature(format_args!(
                    "peer {peer_id} terminated DataColumnsByRoot response stream for request_id: {request_id}",
                ));
            }
        }
    }

    #[allow(clippy::too_many_lines)]
    fn handle_pubsub_message(
        &mut self,
        message_id: MessageId,
        source: PeerId,
        message: PubsubMessage<P>,
    ) {
        match message {
            PubsubMessage::BeaconBlock(beacon_block) => {
                if let Some(metrics) = self.metrics.as_ref() {
                    metrics.register_gossip_object(&["beacon_block"]);
                }

                let block_root = beacon_block.message().hash_tree_root();
                let block_slot = beacon_block.message().slot();

                if !self.register_new_received_block(block_root, block_slot) {
                    return;
                }

                let block_slot_timestamp = misc::compute_timestamp_at_slot(
                    self.controller.chain_config(),
                    &self.controller.head_state().value(),
                    block_slot,
                );

                if let Some(metrics) = self.metrics.as_ref() {
                    metrics.observe_block_duration_to_slot(block_slot_timestamp);
                }

                self.log(
                    Level::Info,
                    format_args!(
                        "received beacon block as gossip (slot: {block_slot}, root: {block_root:?}, peer_id: {source})",
                    ),
                );

                if let Some(network_to_slasher_tx) = &self.channels.network_to_slasher_tx {
                    P2pToSlasher::Block(beacon_block.clone_arc()).send(network_to_slasher_tx);
                }

                self.controller
                    .on_gossip_block(beacon_block, GossipId { source, message_id });
            }
            PubsubMessage::BlobSidecar(data) => {
                if let Some(metrics) = self.metrics.as_ref() {
                    metrics.register_gossip_object(&["blob_sidecar"]);
                }

                let (subnet_id, blob_sidecar) = *data;
                let blob_identifier: BlobIdentifier = blob_sidecar.as_ref().into();

                self.log_with_feature(format_args!(
                    "received blob sidecar as gossip in subnet {subnet_id}: {blob_identifier:?} from {source}",
                ));

                let block_seen = self
                    .received_block_roots
                    .contains_key(&blob_identifier.block_root);

                self.controller.on_gossip_blob_sidecar(
                    blob_sidecar,
                    subnet_id,
                    GossipId { source, message_id },
                    block_seen,
                );
            }
            PubsubMessage::DataColumnSidecar(data) => {
                if let Some(metrics) = self.metrics.as_ref() {
                    metrics.register_gossip_object(&["data_column_sidecar"]);
                }

                let (subnet_id, data_column_sidecar) = *data;

                self.log_with_feature(format_args!(
                    "received data column sidecar as gossip in subnet {subnet_id}: {data_column_sidecar:?} from {source}",
                ));

                let chain_config = self.controller.chain_config().as_ref();
                let epoch = misc::compute_epoch_at_slot::<P>(data_column_sidecar.slot());

                if chain_config.is_eip7594_fork(epoch) {
                    self.controller.on_gossip_data_column_sidecar(
                        data_column_sidecar,
                        subnet_id,
                        GossipId { source, message_id },
                    );
                } else {
                    self.log_with_feature(format_args!(
                        "ignoring pre-eip7594 data column sidecar in slot {} / {epoch}",
                        data_column_sidecar.slot(),
                    ));
                }
            }
            PubsubMessage::AggregateAndProofAttestation(aggregate_and_proof) => {
                if let Some(metrics) = self.metrics.as_ref() {
                    metrics.register_gossip_object(&["aggregate_and_proof_attestation"]);
                }

                self.log(
                    Level::Debug,
                    format_args!(
                        "received aggregate and proof as gossip: {aggregate_and_proof:?} from {source}",
                    ),
                );

                if let Some(network_to_slasher_tx) = &self.channels.network_to_slasher_tx {
                    let attestation = Arc::new(aggregate_and_proof.message.aggregate.clone());
                    P2pToSlasher::Attestation(attestation).send(network_to_slasher_tx);
                }

                let gossip_id = GossipId { source, message_id };

                P2pToAttestationVerifier::GossipAggregateAndProof(aggregate_and_proof, gossip_id)
                    .send(&self.channels.p2p_to_attestation_verifier_tx);
            }
            PubsubMessage::Attestation(subnet_id, attestation) => {
                if let Some(metrics) = self.metrics.as_ref() {
                    metrics.register_gossip_object(&["attestation"]);
                }

                self.log(
                    Level::Debug,
                    format_args!(
                        "received singular attestation as gossip in subnet {subnet_id}: \
                         {attestation:?} from {source}",
                    ),
                );

                if let Some(network_to_slasher_tx) = &self.channels.network_to_slasher_tx {
                    P2pToSlasher::Attestation(attestation.clone_arc()).send(network_to_slasher_tx);
                }

                let gossip_id = GossipId { source, message_id };

                P2pToAttestationVerifier::GossipAttestation(attestation, subnet_id, gossip_id)
                    .send(&self.channels.p2p_to_attestation_verifier_tx);
            }
            PubsubMessage::VoluntaryExit(signed_voluntary_exit) => {
                if let Some(metrics) = self.metrics.as_ref() {
                    metrics.register_gossip_object(&["voluntary_exit"]);
                }

                self.log(
                    Level::Debug,
                    format_args!(
                        "received signed voluntary exit as gossip: {signed_voluntary_exit:?} from {source}",
                    ),
                );

                P2pToValidator::VoluntaryExit(
                    signed_voluntary_exit,
                    GossipId { source, message_id },
                )
                .send(&self.channels.p2p_to_validator_tx);
            }
            PubsubMessage::ProposerSlashing(proposer_slashing) => {
                if let Some(metrics) = self.metrics.as_ref() {
                    metrics.register_gossip_object(&["proposer_slashing"]);
                }

                self.log(
                    Level::Debug,
                    format_args!(
                        "received proposer slashing as gossip: {proposer_slashing:?} from {source}"
                    ),
                );

                let gossip_id = GossipId { source, message_id };

                P2pToValidator::ProposerSlashing(proposer_slashing, gossip_id)
                    .send(&self.channels.p2p_to_validator_tx);
            }
            PubsubMessage::AttesterSlashing(attester_slashing) => {
                if let Some(metrics) = self.metrics.as_ref() {
                    metrics.register_gossip_object(&["attester_slashing"]);
                }

                self.log(
                    Level::Debug,
                    format_args!(
                        "received attester slashing as gossip: {attester_slashing:?} from {source}"
                    ),
                );

                let gossip_id = GossipId { source, message_id };

                self.controller
                    .on_gossip_attester_slashing(attester_slashing.clone());

                P2pToValidator::AttesterSlashing(attester_slashing, gossip_id)
                    .send(&self.channels.p2p_to_validator_tx);
            }
            PubsubMessage::SignedContributionAndProof(proof) => {
                if let Some(metrics) = self.metrics.as_ref() {
                    metrics.register_gossip_object(&["signed_contribution_and_proof"]);
                }

                let gossip_id = GossipId { source, message_id };

                self.log(
                    Level::Debug,
                    format_args!(
                        "received signed contribution and proof as gossip: {proof:?} from {source}"
                    ),
                );

                // Handle it asynchronously to not block the event loop.
                self.sync_committee_agg_pool
                    .handle_external_contribution_and_proof_detached(
                        *proof,
                        Origin::Gossip(gossip_id),
                    )
            }
            PubsubMessage::SyncCommitteeMessage(message) => {
                if let Some(metrics) = self.metrics.as_ref() {
                    metrics.register_gossip_object(&["sync_committee_message"]);
                }

                let (subnet_id, sync_committee_message) = *message;
                let gossip_id = GossipId { source, message_id };

                self.log(
                    Level::Debug,
                    format_args!(
                        "received sync committee message as gossip in subnet {subnet_id}: \
                         {sync_committee_message:?} from {source}",
                    ),
                );

                // Handle it asynchronously to not block the event loop.
                self.sync_committee_agg_pool
                    .handle_external_message_detached(
                        sync_committee_message,
                        subnet_id,
                        Origin::Gossip(gossip_id),
                    )
            }
            PubsubMessage::BlsToExecutionChange(signed_bls_to_execution_change) => {
                if let Some(metrics) = self.metrics.as_ref() {
                    metrics.register_gossip_object(&["bls_to_execution_change"]);
                }

                self.log(
                    Level::Debug,
                    format_args!(
                        "received signed bls execution change as gossip: {signed_bls_to_execution_change:?} from {source}"
                    ),
                );

                self.bls_to_execution_change_pool
                    .notify_external_signed_bls_to_execution_change(
                        signed_bls_to_execution_change,
                        Origin::Gossip(GossipId { source, message_id }),
                    );
            }
            PubsubMessage::LightClientFinalityUpdate(_) => {
                self.log(
                    Level::Debug,
                    "received light client finality update as gossip",
                );
            }
            PubsubMessage::LightClientOptimisticUpdate(_) => {
                self.log(
                    Level::Debug,
                    "received light client optimistic update as gossip",
                );
            }
        }
    }

    fn init_status_peer_request(&self, peer_id: PeerId) {
        P2pToSync::StatusPeer(peer_id).send(&self.channels.p2p_to_sync_tx);
    }

    fn request_peer_status(&mut self, request_id: RequestId, peer_id: PeerId) {
        let status = self.local_status();

        self.log(
            Level::Debug,
            format_args!("sending Status request (request_id: {request_id}, peer_id: {peer_id}, status: {status:?})"),
        );

        self.request(peer_id, request_id, Request::Status(status));
    }

    fn local_status(&self) -> StatusMessage {
        let head = self.controller.head().value;
        let finalized_epoch = self.controller.finalized_epoch();
        let finalized_root = if finalized_epoch == GENESIS_EPOCH {
            H256::zero()
        } else {
            self.controller.finalized_root()
        };

        StatusMessage {
            fork_digest: fork_digest(&self.fork_context),
            finalized_root,
            finalized_epoch,
            head_root: head.block_root,
            head_slot: head.slot(),
        }
    }

    fn check_status(&mut self, local: &StatusMessage, remote: StatusMessage, peer_id: PeerId) {
        if local.fork_digest != remote.fork_digest {
            self.log(
                Level::Warn,
                format_args!(
                    "local fork digest doesn't match remote fork digest \
                     (local: {local:?}, remote: {remote:?}, peer_id: {peer_id}); \
                     disconnecting from peer",
                ),
            );
            P2pToSync::RemovePeer(peer_id).send(&self.channels.p2p_to_sync_tx);
            ServiceInboundMessage::GoodbyePeer(
                peer_id,
                GoodbyeReason::IrrelevantNetwork,
                ReportSource::SyncService,
            )
            .send(&self.network_to_service_tx);
            return;
        }

        let info = SyncInfo {
            head_slot: remote.head_slot,
            head_root: remote.head_root,
            finalized_epoch: remote.finalized_epoch,
            finalized_root: remote.finalized_root,
        };

        let (local_finalized_root_at_remote_finalized_epoch, sync_status) =
            match local.finalized_epoch.cmp(&remote.finalized_epoch) {
                Ordering::Less => (None, SyncStatus::Advanced { info }),
                Ordering::Equal => (Some(local.finalized_root), SyncStatus::Synced { info }),
                Ordering::Greater => {
                    let remote_finalized_slot = Self::start_of_epoch(remote.finalized_epoch);

                    (
                        self.controller
                            .finalized_block_root_before_or_at(remote_finalized_slot),
                        SyncStatus::Behind { info },
                    )
                }
            };

        if let Some(root) = local_finalized_root_at_remote_finalized_epoch {
            if root != remote.finalized_root {
                self.log(
                    Level::Warn,
                    format_args!(
                        "peer {} has different block finalized at epoch {} ({:?} != {:?})",
                        peer_id, remote.finalized_epoch, root, remote.finalized_root,
                    ),
                );

                P2pToSync::RemovePeer(peer_id).send(&self.channels.p2p_to_sync_tx);
                ServiceInboundMessage::GoodbyePeer(
                    peer_id,
                    GoodbyeReason::IrrelevantNetwork,
                    ReportSource::SyncService,
                )
                .send(&self.network_to_service_tx);

                return;
            }
        }

        // Update status
        self.network_globals()
            .peers
            .write()
            .update_sync_status(&peer_id, sync_status);

        // BlockSyncService will initiate requesting blocks by range when it has info about peers
        P2pToSync::AddPeer(peer_id, remote).send(&self.channels.p2p_to_sync_tx);
    }

    fn request_blobs_by_range(
        &mut self,
        request_id: RequestId,
        peer_id: PeerId,
        start_slot: Slot,
        count: u64,
    ) {
        // TODO: is count capped in eth2_libp2p?
        let request = BlobsByRangeRequest { start_slot, count };

        self.log(
            Level::Debug,
            format_args!(
                "sending BlobSidecarsByRange request (request_id: {request_id} peer_id: {peer_id}, request: {request:?})",
            ),
        );

        self.request(peer_id, request_id, Request::BlobsByRange(request));
    }

    fn request_blobs_by_root(
        &self,
        request_id: RequestId,
        peer_id: PeerId,
        // TODO(feature/deneb): move duplicated constants out of eth2_libp2p
        blob_identifiers: Vec<BlobIdentifier>,
    ) {
        let blob_identifiers = blob_identifiers
            .into_iter()
            .filter(|blob_identifier| !self.received_blob_sidecars.contains_key(blob_identifier))
            .collect::<Vec<_>>();

        if blob_identifiers.is_empty() {
            self.log(
                Level::Debug,
                format_args!(
                    "cannot request BlobSidecarsByRoot: all requested blob sidecars have been received",
                ),
            );

            return;
        }

        let request = BlobsByRootRequest::new(
            blob_identifiers
                .try_into()
                .expect("length is under maximum"),
        );

        self.log(
            Level::Debug,
            format_args!(
                "sending BlobSidecarsByRoot request (request_id: {request_id}, peer_id: {peer_id}, request: {request:?})",
            ),
        );

        self.request(peer_id, request_id, Request::BlobsByRoot(request));
    }

    fn request_blocks_by_range(
        &mut self,
        request_id: RequestId,
        peer_id: PeerId,
        start_slot: Slot,
        count: u64,
    ) {
        let request = BlocksByRangeRequest::new(start_slot, count);

        self.log(
            Level::Debug,
            format_args!(
                "sending BeaconBlocksByRange request (reqeuest_id: {request_id}, peer_id: {peer_id}, request: {request:?})",
            ),
        );

        self.request(peer_id, request_id, Request::BlocksByRange(request));
    }

    fn request_block_by_root(&self, request_id: RequestId, peer_id: PeerId, block_root: H256) {
        if self.received_block_roots.contains_key(&block_root) {
            return;
        }

        let request = BlocksByRootRequest::new(
            vec![block_root]
                .try_into()
                .expect("length is under maximum"),
        );

        self.log(
            Level::Debug,
            format_args!(
                "sending BeaconBlocksByRoot request (request_id: {request_id}, peer_id: {peer_id}, request: {request:?})",
            ),
        );

        self.request(peer_id, request_id, Request::BlocksByRoot(request));
    }

    fn request_data_columns_by_range(
        &mut self,
        request_id: RequestId,
        peer_id: PeerId,
        start_slot: Slot,
        count: u64,
    ) {
        let epoch = misc::compute_epoch_at_slot::<P>(start_slot);
<<<<<<< HEAD
        let custody_columns = self.network_globals.custody_columns(epoch);
        // Total count of columns in custody
        let custody_columns_count = custody_columns.len();
        if let Some(metrics) = self.metrics.as_ref() {
            metrics.set_custody_columns("by_range", custody_columns_count);
        }
=======
        let custody_columns = self.network_globals.custody_columns();
>>>>>>> 5fcaea59

        // prevent node from sending excessive requests, since custody peers is not available.
        if self.check_good_peers_on_column_subnets(epoch) {
            // TODO: is count capped in eth2_libp2p?
            let request = DataColumnsByRangeRequest {
                start_slot,
                count,
                columns: Arc::new(
                    ContiguousList::try_from(custody_columns)
                        .expect("fail to parse custody_columns"),
                ),
            };

            self.log(
                Level::Debug,
                format_args!(
                    "sending DataColumnsByRange request (request_id: {request_id} peer_id: {peer_id}, request: {request:?})",
                ),
            );

            self.request(peer_id, request_id, Request::DataColumnsByRange(request));
        } else {
            self.log(
                Level::Debug,
                format_args!(
                    "Waiting for peers to be available on custody_columns: {custody_columns:?}"
                ),
            );
        }
    }

    #[must_use]
    fn map_peer_custody_columns(
        &self,
        custody_columns: &Vec<ColumnIndex>,
    ) -> HashMap<PeerId, Vec<ColumnIndex>> {
        let mut peer_columns_mapping = HashMap::new();

        for column_index in custody_columns {
            let Some(custodial_peer) = self.get_random_custodial_peer(*column_index) else {
                // this should return no custody column error, rather than warning
                warn!("No custodial peer for column_index: {column_index}");
                continue;
            };

            let peer_custody_columns = peer_columns_mapping
                .entry(custodial_peer)
                .or_insert_with(|| vec![]);

            peer_custody_columns.push(*column_index);
        }

        peer_columns_mapping
    }

    fn request_data_columns_by_root(
        &self,
        request_id: RequestId,
        peer_id: PeerId,
        data_column_identifiers: Vec<DataColumnIdentifier>,
    ) {
        let data_column_identifiers = data_column_identifiers
            .into_iter()
            .filter(|identifier| !self.received_data_column_sidecars.contains_key(identifier))
            .collect::<Vec<_>>();

        if data_column_identifiers.is_empty() {
            self.log(
                Level::Debug,
                format_args!(
                    "cannot request DataColumnSidecarsByRoot: all requested data column sidecars have been received",
                ),
            );

            return;
        }

        let request = DataColumnsByRootRequest::new(
            data_column_identifiers
                .clone()
                .try_into()
                .expect("length is under maximum"),
        );

        self.log(
            Level::Debug,
            format_args!(
                "sending DataColumnSidecarsByRoot request (request_id: {request_id}, peer_id: {peer_id}, request: {request:?})",
            ),
        );

        self.request(peer_id, request_id, Request::DataColumnsByRoot(request));
        let custody_columns_count = data_column_identifiers.len();
        if let Some(metrics) = self.metrics.as_ref() {
            metrics.set_custody_columns("by_root", custody_columns_count);
        }
    }

    fn subscribe_to_core_topics(&mut self) {
        // `subscribe_kind` locks `gossipsub_subscriptions` for writing.
        // Read current subscriptions before subscribing to avoid a deadlock.
        let subscribed_topics = self
            .network_globals
            .gossipsub_subscriptions
            .read()
            .iter()
            .map(GossipTopic::kind)
            .cloned()
            .collect::<HashSet<_>>();

        let current_phase = self.fork_context.current_fork();

        for kind in core_topics_to_subscribe(current_phase)
            .iter()
            .filter(|kind| !subscribed_topics.contains(kind))
            .cloned()
        {
            ServiceInboundMessage::SubscribeKind(kind).send(&self.network_to_service_tx);
        }
    }

    fn subscribe_to_data_column_topics(&mut self) {
        for subnet_id in self.network_globals.custody_subnets() {
            let subnet = Subnet::DataColumn(subnet_id);

            if let Some(topic) = self.subnet_gossip_topic(subnet) {
                ServiceInboundMessage::Subscribe(topic).send(&self.network_to_service_tx);
            } else {
                warn!("Could not subscribe to gossipsub topic on subnet_id: {subnet_id}");
            }
        }
    }

    fn report_outcome(&self, gossip_id: GossipId, message_acceptance: MessageAcceptance) {
        ServiceInboundMessage::ReportMessageValidationResult(gossip_id, message_acceptance)
            .send(&self.network_to_service_tx);
    }

    fn report_peer(
        &self,
        peer_id: PeerId,
        peer_action: PeerAction,
        source: ReportSource,
        reason: impl Into<&'static str>,
    ) {
        ServiceInboundMessage::ReportPeer(peer_id, peer_action, source, reason.into())
            .send(&self.network_to_service_tx);
    }

    fn publish(&self, message: PubsubMessage<P>) {
        ServiceInboundMessage::Publish(message).send(&self.network_to_service_tx);
    }

    fn publish_batch(&self, messages: Vec<PubsubMessage<P>>) {
        ServiceInboundMessage::PublishBatch(messages).send(&self.network_to_service_tx);
    }

    fn request(&self, peer_id: PeerId, request_id: RequestId, request: Request) {
        ServiceInboundMessage::SendRequest(peer_id, request_id, request)
            .send(&self.network_to_service_tx);
    }

    fn respond(&self, peer_id: PeerId, peer_request_id: PeerRequestId, response: Response<P>) {
        ServiceInboundMessage::SendResponse(peer_id, peer_request_id, Box::new(response))
            .send(&self.network_to_service_tx);
    }

    fn subnet_gossip_topic(&self, subnet: Subnet) -> Option<GossipTopic> {
        let current_phase = self.fork_context.current_fork();

        self.fork_context
            .to_context_bytes(current_phase)
            .map(|digest| GossipTopic::new(subnet.into(), GossipEncoding::default(), digest))
    }

    fn prune_received_data_column_sidecars(&mut self, epoch: Epoch) {
        let start_of_epoch = Self::start_of_epoch(epoch);

        self.received_data_column_sidecars
            .retain(|_, slot| *slot >= start_of_epoch);
    }

    fn prune_received_blob_sidecars(&mut self, epoch: Epoch) {
        let start_of_epoch = Self::start_of_epoch(epoch);

        self.received_blob_sidecars
            .retain(|_, slot| *slot >= start_of_epoch);
    }

    fn prune_received_block_roots(&mut self, epoch: Epoch) {
        let start_of_epoch = Self::start_of_epoch(epoch);

        self.received_block_roots
            .retain(|_, slot| *slot >= start_of_epoch);
    }

    fn register_new_received_block(&mut self, block_root: H256, slot: Slot) -> bool {
        self.received_block_roots.insert(block_root, slot).is_none()
    }

    fn register_new_received_blob_sidecar(
        &mut self,
        blob_identifier: BlobIdentifier,
        slot: Slot,
    ) -> bool {
        self.received_blob_sidecars
            .insert(blob_identifier, slot)
            .is_none()
    }

    fn register_new_received_data_column_sidecar(
        &mut self,
        data_column_identifier: DataColumnIdentifier,
        slot: Slot,
    ) -> bool {
        self.received_data_column_sidecars
            .insert(data_column_identifier, slot)
            .is_none()
    }

    /// Log a message with peer count information.
    fn log(&self, level: Level, message: impl Display) {
        log(
            level,
            self.network_globals.connected_peers(),
            self.target_peers,
            message,
        );
    }

    fn log_with_feature(&self, message: impl Display) {
        features::log!(
            DebugP2p,
            "[Peers: {}/{}] {}",
            self.network_globals.connected_peers(),
            self.target_peers,
            message,
        );
    }

    fn ensure_peer_connected(&self, peer_id: Option<PeerId>) -> Option<PeerId> {
        peer_id
            .filter(|peer_id| self.network_globals.is_peer_connected(peer_id))
            .or_else(|| {
                self.log(
                    Level::Debug,
                    format_args!("Peer {peer_id:?} is no longer connected, will find a new peer"),
                );

                None
            })
    }

    fn track_collection_metrics(&self) {
        if let Some(metrics) = self.metrics.as_ref() {
            let type_name = tynm::type_name::<Self>();

            metrics.set_collection_length(
                &type_name,
                "received_blob_sidecars",
                self.received_blob_sidecars.len(),
            );

            metrics.set_collection_length(
                &type_name,
                "received_block_roots",
                self.received_block_roots.len(),
            );

            metrics.set_collection_length(
                &type_name,
                "received_data_column_sidecars",
                self.received_data_column_sidecars.len(),
            );
        }
    }

    /// Checks all custody column subnets for peers. Returns `true` if there is at least one peer in
    /// every custody column subnet.
    fn check_good_peers_on_column_subnets(&self, epoch: Epoch) -> bool {
        let chain_config = self.controller.chain_config();

        if chain_config.is_eip7594_fork(epoch) {
            self.network_globals.custody_subnets().all(|subnet_id| {
                let peer_count = self
                    .network_globals
                    .peers
                    .read()
                    .good_custody_subnet_peer(subnet_id)
                    .count();

                self.metrics.as_ref().map(|metrics| {
                    metrics.set_column_subnet_peers(&subnet_id.to_string(), peer_count)
                });
                peer_count > 0
            })
        } else {
            true
        }
    }

    const fn start_of_epoch(epoch: Epoch) -> Slot {
        misc::compute_start_slot_at_epoch::<P>(epoch)
    }
}

#[derive(Debug, Error)]
enum Error {
    #[error("end slot overflowed ({start_slot} + {difference})")]
    EndSlotOverflow { start_slot: u64, difference: u64 },
}

fn fork_digest(fork_context: &ForkContext) -> ForkDigest {
    fork_context
        .to_context_bytes(fork_context.current_fork())
        .expect("fork digest for current fork are added when fork context is created")
}

fn run_network_service<P: Preset>(
    mut service: Service<RequestId, P>,
    mut network_to_service_rx: UnboundedReceiver<ServiceInboundMessage<P>>,
    service_to_network_tx: UnboundedSender<ServiceOutboundMessage<P>>,
) {
    tokio::spawn(async move {
        loop {
            select! {
                network_event = service.next_event().fuse() => {
                    ServiceOutboundMessage::NetworkEvent(network_event).send(&service_to_network_tx);
                }

                message = network_to_service_rx.select_next_some() => {
                    match message {
                        ServiceInboundMessage::DiscoverSubnetPeers(subnet_discoveries) => {
                            service.discover_subnet_peers(subnet_discoveries);
                        }
                        ServiceInboundMessage::GoodbyePeer(peer_id, goodbye_reason, report_source) => {
                            service.goodbye_peer(&peer_id, goodbye_reason, report_source);
                        }
                        ServiceInboundMessage::Publish(message) => {
                            service.publish(vec![message]);
                        }
                        ServiceInboundMessage::PublishBatch(messages) => {
                            service.publish(messages);
                        }
                        ServiceInboundMessage::ReportPeer(peer_id, action, source, msg) => {
                            service.report_peer(&peer_id, action, source, msg);
                        }
                        ServiceInboundMessage::ReportMessageValidationResult(gossip_id, message_acceptance) => {
                            service.report_message_validation_result(
                                &gossip_id.source,
                                gossip_id.message_id,
                                message_acceptance,
                            );
                        }
                        ServiceInboundMessage::SendRequest(peer_id, request_id, request) => {
                            if let Err((request_id, error)) = service.send_request(peer_id, request_id, request) {
                                warn!("error while sending request_id: {request_id} with error: {error:?}");
                            }
                        }
                        ServiceInboundMessage::SendResponse(peer_id, peer_request_id, response) => {
                            service.send_response(peer_id, peer_request_id, *response);
                        }
                        ServiceInboundMessage::Subscribe(gossip_topic) => {
                            service.subscribe(gossip_topic);
                        }
                        ServiceInboundMessage::SubscribeKind(gossip_kind) => {
                            service.subscribe_kind(gossip_kind);
                        }
                        ServiceInboundMessage::SubscribeNewForkTopics(phase, fork_digest) => {
                            service.subscribe_new_fork_topics(phase, fork_digest);
                        }
                        ServiceInboundMessage::Unsubscribe(gossip_topic) => {
                            service.unsubscribe(gossip_topic);
                        }
                        ServiceInboundMessage::UnsubscribeFromForkTopicsExcept(fork_digest) => {
                            service.unsubscribe_from_fork_topics_except(fork_digest);
                        }
                        ServiceInboundMessage::UpdateEnrSubnet(subnet, advertise) => {
                            service.update_enr_subnet(subnet, advertise);
                        }
                        ServiceInboundMessage::UpdateForkVersion(enr_fork_id) => {
                            service.update_fork_version(enr_fork_id);
                        }
                    }
                }
            }
        }
    });
}

fn log(level: Level, connected_peers: usize, target_peers: usize, message: impl Display) {
    log!(
        level,
        "[Peers: {}/{}] {}",
        connected_peers,
        target_peers,
        message,
    );
}

#[cfg(test)]
mod tests {
    use super::*;

    const MAX_REQUEST_BLOCKS: u64 = 1024;

    #[test]
    fn ensure_constant_sanity() {
        assert!(MAX_FOR_DOS_PREVENTION < MAX_REQUEST_BLOCKS);
    }
}<|MERGE_RESOLUTION|>--- conflicted
+++ resolved
@@ -2195,16 +2195,11 @@
         count: u64,
     ) {
         let epoch = misc::compute_epoch_at_slot::<P>(start_slot);
-<<<<<<< HEAD
-        let custody_columns = self.network_globals.custody_columns(epoch);
+        let custody_columns = self.network_globals.custody_columns();
         // Total count of columns in custody
         let custody_columns_count = custody_columns.len();
         if let Some(metrics) = self.metrics.as_ref() {
             metrics.set_custody_columns("by_range", custody_columns_count);
-        }
-=======
-        let custody_columns = self.network_globals.custody_columns();
->>>>>>> 5fcaea59
 
         // prevent node from sending excessive requests, since custody peers is not available.
         if self.check_good_peers_on_column_subnets(epoch) {
